--- conflicted
+++ resolved
@@ -153,13 +153,6 @@
 int janus_rtp_header_extension_parse_playout_delay(char *buf, int len, int id,
 	uint16_t *min_delay, uint16_t *max_delay);
 
-<<<<<<< HEAD
-/*! \brief Helper method to get a string representation of a libsrtp error code
- * @param[in] error The libsrtp error code
- * @returns A string representation of the error code */
-const char *janus_srtp_error_str(int error);
-=======
-
 /*! \brief RTP context, in order to make sure SSRC changes result in coherent seq/ts increases */
 typedef struct janus_rtp_switching_context {
 	uint32_t a_last_ssrc, a_last_ts, a_base_ts, a_base_ts_prev,
@@ -179,6 +172,10 @@
  * @param[in] video Whether this is an audio or a video packet
  * @param[in] step The expected timestamp step */
 void janus_rtp_header_update(rtp_header *header, janus_rtp_switching_context *context, gboolean video, int step);
->>>>>>> 3b246308
+
+/*! \brief Helper method to get a string representation of a libsrtp error code
+ * @param[in] error The libsrtp error code
+ * @returns A string representation of the error code */
+const char *janus_srtp_error_str(int error);
 
 #endif