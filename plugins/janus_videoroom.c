--- conflicted
+++ resolved
@@ -486,12 +486,7 @@
 	janus_refcount ref;			/* Reference counter for this room */
 } janus_videoroom;
 static GHashTable *rooms;
-<<<<<<< HEAD
 static janus_mutex rooms_mutex;
-=======
-static janus_mutex rooms_mutex = JANUS_MUTEX_INITIALIZER;
-static GList *old_rooms;
->>>>>>> 1402aa86
 static char *admin_key = NULL;
 
 typedef struct janus_videoroom_session {
@@ -506,12 +501,7 @@
 	janus_refcount ref;
 } janus_videoroom_session;
 static GHashTable *sessions;
-<<<<<<< HEAD
 static janus_mutex sessions_mutex;
-=======
-static GList *old_sessions;
-static janus_mutex sessions_mutex = JANUS_MUTEX_INITIALIZER;
->>>>>>> 1402aa86
 
 /* A host whose ports gets streamed RTP packets of the corresponding type */
 typedef struct janus_videoroom_rtp_forwarder {
@@ -805,15 +795,10 @@
 		janus_config_print(config);
 
 	rooms = g_hash_table_new_full(g_int64_hash, g_int64_equal,
-<<<<<<< HEAD
 		(GDestroyNotify)g_free, (GDestroyNotify) janus_videoroom_room_destroy);
 	janus_mutex_init(&rooms_mutex);
 	sessions = g_hash_table_new_full(NULL, NULL, NULL, (GDestroyNotify)janus_videoroom_session_destroy);
 	janus_mutex_init(&sessions_mutex);
-=======
-		(GDestroyNotify)g_free, (GDestroyNotify) janus_videoroom_free);
-	sessions = g_hash_table_new(NULL, NULL);
->>>>>>> 1402aa86
 
 	messages = g_async_queue_new_full((GDestroyNotify) janus_videoroom_message_free);
 
@@ -4139,11 +4124,9 @@
 				/* We need to answer */
 				type = "answer";
 			} else if(!strcasecmp(msg_sdp_type, "answer")) {
-<<<<<<< HEAD
 				/* We got an answer (from a subscriber?), no need to negotiate */
-=======
 				/* We got an answer (from a listener?), no need to negotiate */
-				janus_videoroom_listener *listener = (janus_videoroom_listener *)session->participant;
+				janus_videoroom_subscriber *listener = (janus_videoroom_subscriber *)session->participant;
 				janus_videoroom *videoroom = listener->room;
 				if(videoroom->perc && !perc) {
 					JANUS_LOG(LOG_ERR, "This is a PERC-only room\n");
@@ -4151,7 +4134,6 @@
 					g_snprintf(error_cause, 512, "This is a PERC-only room");
 					goto error;
 				}
->>>>>>> 1402aa86
 				g_atomic_int_set(&session->hangingup, 0);
 				int ret = gateway->push_event(msg->handle, &janus_videoroom_plugin, msg->transaction, event, NULL);
 				JANUS_LOG(LOG_VERB, "  >> %d (%s)\n", ret, janus_get_api_error(ret));
@@ -4186,9 +4168,7 @@
 					error_code = JANUS_VIDEOROOM_ERROR_NO_SUCH_ROOM;
 					goto error;
 				}
-<<<<<<< HEAD
 				janus_mutex_lock(&videoroom->mutex);
-=======
 				if(videoroom->perc && !perc) {
 					JANUS_LOG(LOG_ERR, "This is a PERC-only room\n");
 					error_code = JANUS_VIDEOROOM_ERROR_INVALID_SDP_TYPE;
@@ -4196,7 +4176,6 @@
 					goto error;
 				}
 				janus_mutex_lock(&videoroom->participants_mutex);
->>>>>>> 1402aa86
 				g_hash_table_iter_init(&iter, videoroom->participants);
 				while (!g_atomic_int_get(&videoroom->destroyed) && g_hash_table_iter_next(&iter, NULL, &value)) {
 					janus_videoroom_publisher *p = value;
