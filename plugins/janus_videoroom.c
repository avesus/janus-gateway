--- conflicted
+++ resolved
@@ -110,17 +110,9 @@
  * the \c switch request can be used to change the source of the media
  * flowing over a specific PeerConnection (e.g., I was watching Alice,
  * I want to watch Bob now) without having to create a new handle for
-<<<<<<< HEAD
- * that; \c stop interrupts a viewer instance; \c add and \c remove
- * are just used when involving "Plan B", and are used to add or remove
- * publishers to be muxed in the single viewer PeerConnection; finally,
- * \c leave allows you to leave a video room for good.
- *
-=======
  * that; \c stop interrupts a viewer instance; finally, \c leave allows
  * you to leave a video room for good.
  * 
->>>>>>> 137ab7d7
  * Notice that, in general, all users can create rooms. If you want to
  * limit this functionality, you can configure an admin \c admin_key in
  * the plugin settings. When configured, only "create" requests that
@@ -513,12 +505,9 @@
 	guint8 playout_delay_extmap_id;	/* Playout delay extmap ID */
 	gboolean audio_active;
 	gboolean video_active;
-<<<<<<< HEAD
 	int audio_active_packets; /* number of packets received with audio_levl extmap sdp header */
 	int audio_dBov_sum;
-=======
 	gboolean data_active;
->>>>>>> 137ab7d7
 	gboolean firefox;	/* We send Firefox users a different kind of FIR */
 	uint64_t bitrate;
 	gint64 remb_startup;/* Incremental changes on REMB to reach the target at startup */
@@ -538,20 +527,9 @@
 } janus_videoroom_participant;
 static void janus_videoroom_participant_free(janus_videoroom_participant *p);
 static void janus_videoroom_rtp_forwarder_free_helper(gpointer data);
-<<<<<<< HEAD
-static guint32 janus_videoroom_rtp_forwarder_add_helper(janus_videoroom_participant *p, const gchar* host, int port, int pt, uint32_t ssrc, gboolean is_video);
-typedef struct janus_videoroom_listener_context {
-	/* Needed to fix seq and ts in case of publisher switching */
-	uint32_t a_last_ssrc, a_last_ts, a_base_ts, a_base_ts_prev,
-			v_last_ssrc, v_last_ts, v_base_ts, v_base_ts_prev;
-	uint16_t a_last_seq, a_base_seq, a_base_seq_prev,
-			v_last_seq, v_base_seq, v_base_seq_prev;
-	gboolean a_seq_reset, v_seq_reset;
-} janus_videoroom_listener_context;
-=======
+
 static guint32 janus_videoroom_rtp_forwarder_add_helper(janus_videoroom_participant *p,
 	const gchar* host, int port, int pt, uint32_t ssrc, gboolean is_video, gboolean is_data);
->>>>>>> 137ab7d7
 
 typedef struct janus_videoroom_listener {
 	janus_videoroom_session *session;
@@ -594,17 +572,9 @@
 #define JANUS_VIDEOROOM_ERROR_INVALID_SDP		437
 
 
-<<<<<<< HEAD
-/* Multiplexing helpers */
-int janus_videoroom_muxed_subscribe(janus_videoroom_listener_muxed *muxed_listener, GList *feeds, char *transaction);
-int janus_videoroom_muxed_unsubscribe(janus_videoroom_listener_muxed *muxed_listener, GList *feeds, char *transaction);
-int janus_videoroom_muxed_offer(janus_videoroom_listener_muxed *muxed_listener, char *transaction, json_t *event);
-
-static guint32 janus_videoroom_rtp_forwarder_add_helper(janus_videoroom_participant *p, const gchar* host, int port, int pt, uint32_t ssrc, gboolean is_video) {
-=======
+
 static guint32 janus_videoroom_rtp_forwarder_add_helper(janus_videoroom_participant *p,
 		const gchar* host, int port, int pt, uint32_t ssrc, gboolean is_video, gboolean is_data) {
->>>>>>> 137ab7d7
 	if(!p || !host) {
 		return 0;
 	}
@@ -2386,24 +2356,7 @@
 	if(!session || session->destroyed || !session->participant || session->participant_type != janus_videoroom_p_type_publisher)
 		return;
 	janus_videoroom_participant *participant = (janus_videoroom_participant *)session->participant;
-<<<<<<< HEAD
-=======
-	if(!participant->data_active)
-		return;
-	/* Any forwarder involved? */
-	janus_mutex_lock(&participant->rtp_forwarders_mutex);
-	/* Forward RTP to the appropriate port for the rtp_forwarders associated with this publisher, if there are any */
-	GHashTableIter iter;
-	gpointer value;
-	g_hash_table_iter_init(&iter, participant->rtp_forwarders);
-	while(participant->udp_sock > 0 && g_hash_table_iter_next(&iter, NULL, &value)) {
-		janus_videoroom_rtp_forwarder* rtp_forward = (janus_videoroom_rtp_forwarder*)value;
-		if(rtp_forward->is_data) {
-			sendto(participant->udp_sock, buf, len, 0, (struct sockaddr*)&rtp_forward->serv_addr, sizeof(rtp_forward->serv_addr));
-		}
-	}
-	janus_mutex_unlock(&participant->rtp_forwarders_mutex);
->>>>>>> 137ab7d7
+
 	/* Get a string out of the data */
 	char *text = g_malloc0(len+1);
 	memcpy(text, buf, len);
@@ -3320,167 +3273,6 @@
 				g_snprintf(error_cause, 512, "Unknown request '%s'", request_text);
 				goto error;
 			}
-<<<<<<< HEAD
-		} else if(session->participant_type == janus_videoroom_p_type_subscriber_muxed) {
-			/* Handle this Multiplexed listener */
-			janus_videoroom_listener_muxed *listener = (janus_videoroom_listener_muxed *)session->participant;
-			if(listener == NULL) {
-				JANUS_LOG(LOG_ERR, "Invalid Multiplexed listener instance\n");
-				error_code = JANUS_VIDEOROOM_ERROR_UNKNOWN_ERROR;
-				g_snprintf(error_cause, 512, "Invalid Multiplexed listener instance");
-				goto error;
-			}
-			if(!strcasecmp(request_text, "join")) {
-				JANUS_LOG(LOG_ERR, "Already in as a Multiplexed listener on this handle\n");
-				error_code = JANUS_VIDEOROOM_ERROR_ALREADY_JOINED;
-				g_snprintf(error_cause, 512, "Already in as a Multiplexed listener on this handle");
-				goto error;
-			} else if(!strcasecmp(request_text, "add")) {
-				/* Add new streams to subscribe to */
-				GList *list = NULL;
-				JANUS_VALIDATE_JSON_OBJECT(root, feeds_parameters,
-					error_code, error_cause, TRUE,
-					JANUS_VIDEOROOM_ERROR_MISSING_ELEMENT, JANUS_VIDEOROOM_ERROR_INVALID_ELEMENT);
-				if(error_code != 0)
-					goto error;
-				json_t *feeds = json_object_get(root, "feeds");
-				unsigned int i = 0;
-				int problem = 0;
-				if(!listener->room) {
-					JANUS_LOG(LOG_ERR, "Room Destroyed ");
-					error_code = JANUS_VIDEOROOM_ERROR_NO_SUCH_ROOM;
-					g_snprintf(error_cause, 512, "No such room ");
-					goto error;
-				}
-				if(listener->room->destroyed) {
-					JANUS_LOG(LOG_ERR, "Room Destroyed (%"SCNu64")", listener->room->room_id);
-					error_code = JANUS_VIDEOROOM_ERROR_NO_SUCH_ROOM;
-					g_snprintf(error_cause, 512, "No such room (%"SCNu64")", listener->room->room_id);
-					goto error;
-				}
-				for(i=0; i<json_array_size(feeds); i++) {
-					json_t *feed = json_array_get(feeds, i);
-					if(listener->room->destroyed) {
-						problem = 1;
-						JANUS_LOG(LOG_ERR, "Room destroyed");
-						error_code = JANUS_VIDEOROOM_ERROR_NO_SUCH_ROOM;
-						g_snprintf(error_cause, 512, "Room destroyed");
-						break;
-					}
-					if(!feed || !json_is_integer(feed)) {
-						problem = 1;
-						JANUS_LOG(LOG_ERR, "Invalid element (feeds in the array must be integers)\n");
-						error_code = JANUS_VIDEOROOM_ERROR_INVALID_ELEMENT;
-						g_snprintf(error_cause, 512, "Invalid element (feeds in the array must be integers)");
-						break;
-					}
-					uint64_t feed_id = json_integer_value(feed);
-					janus_mutex_lock(&listener->room->participants_mutex);
-					janus_videoroom_participant *publisher = g_hash_table_lookup(listener->room->participants, &feed_id);
-					janus_mutex_unlock(&listener->room->participants_mutex);
-					if(publisher == NULL) { //~ || publisher->sdp == NULL) {
-						/* FIXME For muxed listeners, we accept subscriptions to existing participants who haven't published yet */
-						problem = 1;
-						JANUS_LOG(LOG_ERR, "No such feed (%"SCNu64")\n", feed_id);
-						error_code = JANUS_VIDEOROOM_ERROR_NO_SUCH_FEED;
-						g_snprintf(error_cause, 512, "No such feed (%"SCNu64")", feed_id);
-						break;
-					}
-					list = g_list_prepend(list, GUINT_TO_POINTER(feed_id));
-				}
-				if(problem) {
-					goto error;
-				}
-				list = g_list_reverse(list);
-				if(janus_videoroom_muxed_subscribe(listener, list, msg->transaction) < 0) {
-					JANUS_LOG(LOG_ERR, "Error subscribing!\n");
-					error_code = JANUS_VIDEOROOM_ERROR_UNKNOWN_ERROR;	/* FIXME */
-					g_snprintf(error_cause, 512, "Error subscribing!");
-					goto error;
-				}
-				janus_videoroom_message_free(msg);
-				continue;
-			} else if(!strcasecmp(request_text, "remove")) {
-				/* Remove subscribed streams */
-				GList *list = NULL;
-				JANUS_VALIDATE_JSON_OBJECT(root, feeds_parameters,
-					error_code, error_cause, TRUE,
-					JANUS_VIDEOROOM_ERROR_MISSING_ELEMENT, JANUS_VIDEOROOM_ERROR_INVALID_ELEMENT);
-				if(error_code != 0)
-					goto error;
-				json_t *feeds = json_object_get(root, "feeds");
-				unsigned int i = 0;
-				int error = 0;
-				for(i=0; i<json_array_size(feeds); i++) {
-					json_t *feed = json_array_get(feeds, i);
-					if(!feed || !json_is_integer(feed)) {
-						error = 1;
-						break;
-					}
-					list = g_list_prepend(list, GUINT_TO_POINTER(json_integer_value(feed)));
-				}
-				if(error) {
-					JANUS_LOG(LOG_ERR, "Invalid element (feeds in the array must be integers)\n");
-					error_code = JANUS_VIDEOROOM_ERROR_INVALID_ELEMENT;
-					g_snprintf(error_cause, 512, "Invalid element (feeds in the array must be integers)");
-					goto error;
-				}
-				list = g_list_reverse(list);
-
-				if(!listener->room) {
-					JANUS_LOG(LOG_ERR, "Error unsubscribing!\n");
-					error_code = JANUS_VIDEOROOM_ERROR_UNKNOWN_ERROR;	/* FIXME */
-					g_snprintf(error_cause, 512, "Error unsubscribing!");
-					goto error;
-				}
-				if(janus_videoroom_muxed_unsubscribe(listener, list, msg->transaction) < 0) {
-					JANUS_LOG(LOG_ERR, "Error unsubscribing!\n");
-					error_code = JANUS_VIDEOROOM_ERROR_UNKNOWN_ERROR;	/* FIXME */
-					g_snprintf(error_cause, 512, "Error unsubscribing!");
-					goto error;
-				}
-				janus_videoroom_message_free(msg);
-				continue;
-			} else if(!strcasecmp(request_text, "start")) {
-				/* Start/restart receiving the publishers streams */
-				/* TODO */
-				event = json_object();
-				json_object_set_new(event, "videoroom", json_string("event"));
-				json_object_set_new(event, "room", json_integer(listener->room->room_id));
-				json_object_set_new(event, "started", json_string("ok"));
-				//~ /* Send a FIR */
-				//~ char buf[20];
-				//~ memset(buf, 0, 20);
-				//~ janus_rtcp_fir((char *)&buf, 20, &publisher->fir_seq);
-				//~ JANUS_LOG(LOG_VERB, "Resuming publisher, sending FIR to %"SCNu64" (%s)\n", publisher->user_id, publisher->display ? publisher->display : "??");
-				//~ gateway->relay_rtcp(publisher->session->handle, 1, buf, 20);
-				//~ /* Send a PLI too, just in case... */
-				//~ memset(buf, 0, 12);
-				//~ janus_rtcp_pli((char *)&buf, 12);
-				//~ JANUS_LOG(LOG_VERB, "Resuming publisher, sending PLI to %"SCNu64" (%s)\n", publisher->user_id, publisher->display ? publisher->display : "??");
-				//~ gateway->relay_rtcp(publisher->session->handle, 1, buf, 12);
-			} else if(!strcasecmp(request_text, "pause")) {
-				/* Stop receiving the publishers streams for a while */
-				/* TODO */
-				event = json_object();
-				json_object_set_new(event, "videoroom", json_string("event"));
-				json_object_set_new(event, "room", json_integer(listener->room->room_id));
-				json_object_set_new(event, "paused", json_string("ok"));
-			} else if(!strcasecmp(request_text, "leave")) {
-				/* TODO */
-				event = json_object();
-				json_object_set_new(event, "videoroom", json_string("event"));
-				json_object_set_new(event, "room", json_integer(listener->room->room_id));
-				json_object_set_new(event, "left", json_string("ok"));
-				session->started = FALSE;
-			} else {
-				JANUS_LOG(LOG_ERR, "Unknown request '%s'\n", request_text);
-				error_code = JANUS_VIDEOROOM_ERROR_INVALID_REQUEST;
-				g_snprintf(error_cause, 512, "Unknown request '%s'", request_text);
-				goto error;
-			}
-=======
->>>>>>> 137ab7d7
 		}
 
 		/* Prepare JSON event */
@@ -3639,116 +3431,6 @@
 						m->b_name = g_strdup("AS");
 						m->b_value = (int)(videoroom->bitrate/1000);
 					}
-<<<<<<< HEAD
-					audio_mline[0] = '\0';
-					if(audio) {
-						int pt = -1;
-						switch(videoroom->acodec) {
-							case JANUS_VIDEOROOM_OPUS:
-								if(opus_pt >= 0)
-									pt = (pass == 1 ? opus_pt : OPUS_PT);
-								break;
-							case JANUS_VIDEOROOM_ISAC_32K:
-								if(isac32_pt >= 0)
-									pt = (pass == 1 ? isac32_pt : ISAC32_PT);
-								break;
-							case JANUS_VIDEOROOM_ISAC_16K:
-								if(isac16_pt >= 0)
-									pt = (pass == 1 ? isac16_pt : ISAC16_PT);
-								break;
-							case JANUS_VIDEOROOM_PCMU:
-								if(pcmu_pt >= 0)
-									pt = (pass == 1 ? pcmu_pt : PCMU_PT);
-								break;
-							case JANUS_VIDEOROOM_PCMA:
-								if(pcma_pt >= 0)
-									pt = (pass == 1 ? pcma_pt : PCMA_PT);
-								break;
-							default:
-								/* Shouldn't happen */
-								break;
-						}
-						if(pass == 1 && pt < 0)
-							JANUS_LOG(LOG_WARN, "Videoroom is forcing %s, but publisher didn't offer any... rejecting audio\n", janus_videoroom_audiocodec_name(videoroom->acodec));
-						if(pt >= 0) {
-							janus_videoroom_sdp_a_format(audio_mline, 256, videoroom->acodec, pt, audio_mode,
-								audio_level_extmap, participant->audio_level_extmap_id);
-						}
-						if(audio_mline[0] == '\0' && pass == 1) {
-							/* Remove "pass == 1" if the listener also should get a line with port=0. */
-							g_snprintf(audio_mline, 256, "m=audio 0 RTP/SAVPF 0\r\n");
-						}
-					}
-					video_mline[0] = '\0';
-					if(video) {
-						int pt = -1;
-						switch(videoroom->vcodec) {
-							case JANUS_VIDEOROOM_VP8:
-								if(vp8_pt >= 0)
-									pt = (pass == 1 ? vp8_pt : VP8_PT);
-								break;
-							case JANUS_VIDEOROOM_VP9:
-								if(vp9_pt >= 0)
-									pt = (pass == 1 ? vp9_pt : VP9_PT);
-								break;
-							case JANUS_VIDEOROOM_H264:
-								if(h264_pt >= 0)
-									pt = (pass == 1 ? h264_pt : H264_PT);
-								break;
-							default:
-								/* Shouldn't happen */
-								break;
-						}
-						if(pass == 1 && pt < 0)
-							JANUS_LOG(LOG_WARN, "Videoroom is forcing %s, but publisher didn't offer any... rejecting video\n", janus_videoroom_videocodec_name(videoroom->vcodec));
-						if(pt >= 0) {
-							janus_videoroom_sdp_v_format(video_mline, 512, videoroom->vcodec, pt, b,video_mode,
-								video_orient_extmap, participant->video_orient_extmap_id,
-								playout_delay_extmap, participant->playout_delay_extmap_id);
-						}
-						if(video_mline[0] == '\0' && pass == 1) {
-							/* Remove "pass == 1" if the listener also should get a line with port=0. */
-							g_snprintf(video_mline, 512, "m=video 0 RTP/SAVPF 0\r\n");
-						}
-					}
-					if(data) {
-						g_snprintf(data_mline, 256, sdp_d_template);
-					} else {
-						data_mline[0] = '\0';
-					}
-					g_snprintf(sdp, 1280, sdp_template,
-						janus_get_real_time(),			/* We need current time here */
-						janus_get_real_time(),			/* We need current time here */
-						participant->room->room_name,	/* Video room name */
-						audio_mline,					/* Audio m-line, if any */
-						video_mline,					/* Video m-line, if any */
-						data_mline);					/* Data channel m-line, if any */
-					newsdp = g_strdup(sdp);
-					if(video && b == 0) {
-						/* Remove useless bandwidth attribute */
-						newsdp = janus_string_replace(newsdp, "b=AS:0\r\n", "");
-					}
-					if(pass == 2)
-						break;
-					/* Is this room recorded? */
-					janus_mutex_lock(&participant->rec_mutex);
-					if(videoroom->record || participant->recording_active) {
-						janus_videoroom_recorder_create(participant, audio, video);
-					}
-					janus_mutex_unlock(&participant->rec_mutex);
-
-					JANUS_LOG(LOG_VERB, "Handling publisher: turned this into an '%s':\n%s\n", type, newsdp);
-					json_t *jsep = json_pack("{ssss}", "type", type, "sdp", newsdp);
-					/* How long will the gateway take to push the event? */
-					g_atomic_int_set(&session->hangingup, 0);
-					gint64 start = janus_get_monotonic_time();
-					res = gateway->push_event(msg->handle, &janus_videoroom_plugin, msg->transaction, event, jsep);
-					JANUS_LOG(LOG_VERB, "  >> Pushing event: %d (took %"SCNu64" us)\n", res, janus_get_monotonic_time()-start);
-					json_decref(event);
-					json_decref(jsep);
-					g_free(newsdp);
-=======
->>>>>>> 137ab7d7
 				}
 				/* Add the extmap attributes, if needed */
 				if(audio_level_extmap) {
