/*! \file   janus_textroom.c
 * \author Lorenzo Miniero <lorenzo@meetecho.com>
 * \copyright GNU General Public License v3
 * \brief  Janus TextRoom plugin
 * \details This is a plugin implementing a DataChannel only text room.
 * As such, it does NOT support or negotiate audio or video, but only
 * data channels, in order to provide text broadcasting features. The
 * plugin allows users to join multiple text-only rooms via a single
 * PeerConnection. Users can send messages either to a room in general
 * (broadcasting), or to individual users (whispers). This plugin can be
 * used within the context of any application that needs real-time text
 * broadcasting (e.g., chatrooms, but not only).
 *
 * The only message that is sent to the plugin through the Janus API is
 * a "setup" message, by which the user initializes the PeerConnection
 * itself. Apart from that, all other messages are exchanged directly
 * via Data Channels.
 *
 * Each room can also be configured with an HTTP backend to contact for
 * incoming messages. If configured, messages addressed to that room will
 * also be forwarded, by means of an HTTP POST, to the specified address.
 * Notice that this will only work if libcurl was available when
 * configuring and installing Janus.
 *
 * \note This plugin is only meant to showcase what you can do with
 * data channels involving multiple participants at the same time. While
 * functional, it's not inherently better or faster than doing the same
 * thing using the Janus API messaging itself (e.g., as part of the
 * plugin API messaging) or using existing instant messaging protocols
 * (e.g., Jabber). In fact, while data channels are being used, you're
 * still going through a server, so it's not really peer-to-peer. That
 * said, the plugin can be useful if you don't plan to use any other
 * infrastructure than Janus, and yet you also want to have text-based
 * communication (e.g., to add a chatroom to an audio or video conference).
 *
 * Notice that, in general, all users can create rooms. If you want to
 * limit this functionality, you can configure an admin \c admin_key in
 * the plugin settings. When configured, only "create" requests that
 * include the correct \c admin_key value in an "admin_key" property
 * will succeed, and will be rejected otherwise.
 *
 * \section textroomapi Text Room API
 * TBD.
 *
 * \ingroup plugins
 * \ref plugins
 */

#include "plugins/plugin.h"

#include <jansson.h>

#ifdef HAVE_LIBCURL
#include <curl/curl.h>
#endif

#include "debug.h"
#include "apierror.h"
#include "config.h"
#include "mutex.h"
#include "utils.h"


/* Plugin information */
#define JANUS_TEXTROOM_VERSION			2
#define JANUS_TEXTROOM_VERSION_STRING	"0.0.2"
#define JANUS_TEXTROOM_DESCRIPTION		"This is a plugin implementing a text-only room for Janus, using DataChannels."
#define JANUS_TEXTROOM_NAME				"JANUS TextRoom plugin"
#define JANUS_TEXTROOM_AUTHOR			"Meetecho s.r.l."
#define JANUS_TEXTROOM_PACKAGE			"janus.plugin.textroom"

/* Plugin methods */
janus_plugin *create(void);
int janus_textroom_init(janus_callbacks *callback, const char *config_path);
void janus_textroom_destroy(void);
int janus_textroom_get_api_compatibility(void);
int janus_textroom_get_version(void);
const char *janus_textroom_get_version_string(void);
const char *janus_textroom_get_description(void);
const char *janus_textroom_get_name(void);
const char *janus_textroom_get_author(void);
const char *janus_textroom_get_package(void);
void janus_textroom_create_session(janus_plugin_session *handle, int *error);
struct janus_plugin_result *janus_textroom_handle_message(janus_plugin_session *handle, char *transaction, char *message, char *sdp_type, char *sdp);
void janus_textroom_setup_media(janus_plugin_session *handle);
void janus_textroom_incoming_rtp(janus_plugin_session *handle, int video, char *buf, int len);
void janus_textroom_incoming_rtcp(janus_plugin_session *handle, int video, char *buf, int len);
void janus_textroom_incoming_data(janus_plugin_session *handle, char *buf, int len);
void janus_textroom_slow_link(janus_plugin_session *handle, int uplink, int video);
void janus_textroom_hangup_media(janus_plugin_session *handle);
void janus_textroom_destroy_session(janus_plugin_session *handle, int *error);
char *janus_textroom_query_session(janus_plugin_session *handle);

/* Plugin setup */
static janus_plugin janus_textroom_plugin =
	JANUS_PLUGIN_INIT (
		.init = janus_textroom_init,
		.destroy = janus_textroom_destroy,

		.get_api_compatibility = janus_textroom_get_api_compatibility,
		.get_version = janus_textroom_get_version,
		.get_version_string = janus_textroom_get_version_string,
		.get_description = janus_textroom_get_description,
		.get_name = janus_textroom_get_name,
		.get_author = janus_textroom_get_author,
		.get_package = janus_textroom_get_package,

		.create_session = janus_textroom_create_session,
		.handle_message = janus_textroom_handle_message,
		.setup_media = janus_textroom_setup_media,
		.incoming_rtp = janus_textroom_incoming_rtp,
		.incoming_rtcp = janus_textroom_incoming_rtcp,
		.incoming_data = janus_textroom_incoming_data,
		.slow_link = janus_textroom_slow_link,
		.hangup_media = janus_textroom_hangup_media,
		.destroy_session = janus_textroom_destroy_session,
		.query_session = janus_textroom_query_session,
	);

/* Plugin creator */
janus_plugin *create(void) {
	JANUS_LOG(LOG_VERB, "%s created!\n", JANUS_TEXTROOM_NAME);
	return &janus_textroom_plugin;
}


/* Parameter validation */
static struct janus_json_parameter request_parameters[] = {
	{"request", JSON_STRING, JANUS_JSON_PARAM_REQUIRED}
};
static struct janus_json_parameter transaction_parameters[] = {
	{"textroom", JSON_STRING, JANUS_JSON_PARAM_REQUIRED},
	{"transaction", JSON_STRING, JANUS_JSON_PARAM_REQUIRED}
};
static struct janus_json_parameter room_parameters[] = {
	{"room", JSON_INTEGER, JANUS_JSON_PARAM_REQUIRED | JANUS_JSON_PARAM_POSITIVE}
};
static struct janus_json_parameter adminkey_parameters[] = {
	{"admin_key", JSON_STRING, JANUS_JSON_PARAM_REQUIRED}
};
static struct janus_json_parameter create_parameters[] = {
	{"description", JSON_STRING, 0},
	{"secret", JSON_STRING, 0},
	{"pin", JSON_STRING, 0},
	{"post", JSON_STRING, 0},
	{"is_private", JANUS_JSON_BOOL, 0}
};
static struct janus_json_parameter join_parameters[] = {
	{"room", JSON_INTEGER, JANUS_JSON_PARAM_REQUIRED | JANUS_JSON_PARAM_POSITIVE},
	{"username", JSON_STRING, JANUS_JSON_PARAM_REQUIRED},
	{"display", JSON_STRING, 0}
};
static struct janus_json_parameter message_parameters[] = {
	{"room", JSON_INTEGER, JANUS_JSON_PARAM_REQUIRED | JANUS_JSON_PARAM_POSITIVE},
	{"text", JSON_STRING, JANUS_JSON_PARAM_REQUIRED},
	{"to", JSON_STRING, 0},
	{"tos", JSON_ARRAY, 0},
	{"ack", JANUS_JSON_BOOL, 0}
};

/* Static configuration instance */
static janus_config *config = NULL;
static const char *config_folder = NULL;
static janus_mutex config_mutex;

/* Useful stuff */
static volatile gint initialized = 0, stopping = 0;
static janus_callbacks *gateway = NULL;
static GThread *handler_thread;
static void *janus_textroom_handler(void *data);


typedef struct janus_textroom_room {
	guint64 room_id;			/* Unique room ID */
	gchar *room_name;			/* Room description */
	gchar *room_secret;			/* Secret needed to manipulate (e.g., destroy) this room */
	gchar *room_pin;			/* Password needed to join this room, if any */
	gboolean is_private;		/* Whether this room is 'private' (as in hidden) or not */
	gchar *http_backend;		/* Server to contact via HTTP POST for incoming messages, if any */
	GHashTable *participants;	/* Map of participants */
	volatile gint destroyed;	/* Whether this room has been destroyed */
	janus_mutex mutex;			/* Mutex to lock this room instance */
	janus_refcount ref;
} janus_textroom_room;
static GHashTable *rooms;
static janus_mutex rooms_mutex;
static char *admin_key = NULL;

typedef struct janus_textroom_session {
	janus_plugin_session *handle;
	GHashTable *rooms;			/* Map of rooms this user is in, and related participant instance */
	janus_mutex mutex;			/* Mutex to lock this session */
	volatile gint setup;
	volatile gint hangingup;
	volatile gint destroyed;
	janus_refcount ref;
} janus_textroom_session;
static GHashTable *sessions;
static janus_mutex sessions_mutex;

typedef struct janus_textroom_participant {
	janus_textroom_session *session;
	janus_textroom_room *room;	/* Room this participant is in */
	gchar *username;			/* Unique username in the room */
	gchar *display;				/* Display name in the room, if any */
	janus_mutex mutex;			/* Mutex to lock this session */
	volatile gint destroyed;	/* Whether this participant has been destroyed */
	janus_refcount ref;
} janus_textroom_participant;

static void janus_textroom_room_destroy(janus_textroom_room *textroom) {
	if(!textroom)
		return;
	if(!g_atomic_int_compare_and_exchange(&textroom->destroyed, 0, 1))
		return;
	/* Decrease the counter */
	janus_refcount_decrease(&textroom->ref);
}
static void janus_textroom_room_free(const janus_refcount *textroom_ref) {
	janus_textroom_room *textroom = janus_refcount_containerof(textroom_ref, janus_textroom_room, ref);
	JANUS_LOG(LOG_WARN, "janus_textroom_room_free: %p\n", textroom);
	/* This room can be destroyed, free all the resources */
	g_free(textroom->room_name);
	g_free(textroom->room_secret);
	g_free(textroom->room_pin);
	g_free(textroom->http_backend);
	g_hash_table_destroy(textroom->participants);
	g_free(textroom);
}

static void janus_textroom_session_destroy(janus_textroom_session *session) {
	if(!session)
		return;
	if(!g_atomic_int_compare_and_exchange(&session->destroyed, 0, 1))
		return;
	janus_refcount_decrease(&session->ref);
}
static void janus_textroom_session_free(const janus_refcount *session_ref) {
	janus_textroom_session *session = janus_refcount_containerof(session_ref, janus_textroom_session, ref);
	JANUS_LOG(LOG_WARN, "janus_textroom_session_free: %p\n", session);
	/* Remove the reference to the core plugin session */
	janus_refcount_decrease(&session->handle->ref);
	/* This session can be destroyed, free all the resources */
	g_hash_table_destroy(session->rooms);
	g_free(session);
}

static void janus_textroom_participant_destroy(janus_textroom_participant *participant) {
	if(!participant)
		return;
	if(!g_atomic_int_compare_and_exchange(&participant->destroyed, 0, 1))
		return;
	/* Decrease the counter */
	janus_refcount_decrease(&participant->ref);
}
static void janus_textroom_participant_free(const janus_refcount *participant_ref) {
	janus_textroom_participant *participant = janus_refcount_containerof(participant_ref, janus_textroom_participant, ref);
	JANUS_LOG(LOG_WARN, "janus_textroom_participant_free: %p\n", participant);
	/* This participant can be destroyed, free all the resources */
	g_free(participant->username);
	g_free(participant->display);
	g_free(participant);
}


typedef struct janus_textroom_message {
	janus_plugin_session *handle;
	char *transaction;
	char *message;
	char *sdp_type;
	char *sdp;
} janus_textroom_message;
static GAsyncQueue *messages = NULL;
static janus_textroom_message exit_message;

static void janus_textroom_message_free(janus_textroom_message *msg) {
	if(!msg || msg == &exit_message)
		return;
	JANUS_LOG(LOG_WARN, "janus_textroom_message_free: %p\n", msg);

	if(msg->handle && msg->handle->plugin_handle) {
		janus_textroom_session *session = (janus_textroom_session *)msg->handle->plugin_handle;
		janus_refcount_decrease(&session->ref);
	}
	msg->handle = NULL;

	g_free(msg->transaction);
	msg->transaction = NULL;
	g_free(msg->message);
	msg->message = NULL;
	g_free(msg->sdp_type);
	msg->sdp_type = NULL;
	g_free(msg->sdp);
	msg->sdp = NULL;

	g_free(msg);
}


/* SDP template: we only offer data channels */
#define sdp_template \
		"v=0\r\n" \
		"o=- %"SCNu64" %"SCNu64" IN IP4 127.0.0.1\r\n"	/* We need current time here */ \
		"s=Janus TextRoom plugin\r\n" \
		"t=0 0\r\n" \
		"m=application 1 DTLS/SCTP 5000\r\n" \
		"c=IN IP4 1.1.1.1\r\n" \
		"a=sctpmap:5000 webrtc-datachannel 16\r\n"


/* Error codes */
#define JANUS_TEXTROOM_ERROR_NO_MESSAGE			411
#define JANUS_TEXTROOM_ERROR_INVALID_JSON		412
#define JANUS_TEXTROOM_ERROR_MISSING_ELEMENT	413
#define JANUS_TEXTROOM_ERROR_INVALID_ELEMENT	414
#define JANUS_TEXTROOM_ERROR_INVALID_REQUEST	415
#define JANUS_TEXTROOM_ERROR_ALREADY_SETUP		416
#define JANUS_TEXTROOM_ERROR_NO_SUCH_ROOM		417
#define JANUS_TEXTROOM_ERROR_ROOM_EXISTS		418
#define JANUS_TEXTROOM_ERROR_UNAUTHORIZED		419
#define JANUS_TEXTROOM_ERROR_USERNAME_EXISTS	420
#define JANUS_TEXTROOM_ERROR_ALREADY_IN_ROOM	421
#define JANUS_TEXTROOM_ERROR_NOT_IN_ROOM		422
#define JANUS_TEXTROOM_ERROR_UNKNOWN_ERROR		499

#ifdef HAVE_LIBCURL
static size_t janus_textroom_write_data(void *buffer, size_t size, size_t nmemb, void *userp) {
	return size*nmemb;
}
#endif

void janus_textroom_handle_incoming_request(janus_plugin_session *handle, char *text, gboolean internal);


/* Plugin implementation */
int janus_textroom_init(janus_callbacks *callback, const char *config_path) {
	if(g_atomic_int_get(&stopping)) {
		/* Still stopping from before */
		return -1;
	}
	if(callback == NULL || config_path == NULL) {
		/* Invalid arguments */
		return -1;
	}

	/* Read configuration */
	char filename[255];
	g_snprintf(filename, 255, "%s/%s.cfg", config_path, JANUS_TEXTROOM_PACKAGE);
	JANUS_LOG(LOG_VERB, "Configuration file: %s\n", filename);
	config = janus_config_parse(filename);
	config_folder = config_path;
	if(config != NULL)
		janus_config_print(config);
	janus_mutex_init(&config_mutex);
<<<<<<< HEAD
	
	rooms = g_hash_table_new_full(g_int64_hash, g_int64_equal, (GDestroyNotify)g_free, (GDestroyNotify)janus_textroom_room_destroy);
=======

	rooms = g_hash_table_new_full(g_int64_hash, g_int64_equal, (GDestroyNotify)g_free, NULL);
>>>>>>> 27789968
	janus_mutex_init(&rooms_mutex);
	sessions = g_hash_table_new_full(NULL, NULL, NULL, (GDestroyNotify)janus_textroom_session_destroy);
	janus_mutex_init(&sessions_mutex);
	messages = g_async_queue_new_full((GDestroyNotify) janus_textroom_message_free);
	/* This is the callback we'll need to invoke to contact the gateway */
	gateway = callback;

	/* Parse configuration to populate the rooms list */
	if(config != NULL) {
		/* Any admin key to limit who can "create"? */
		janus_config_item *key = janus_config_get_item_drilldown(config, "general", "admin_key");
		if(key != NULL && key->value != NULL)
			admin_key = g_strdup(key->value);
		/* Iterate on all rooms */
		GList *cl = janus_config_get_categories(config);
		while(cl != NULL) {
			janus_config_category *cat = (janus_config_category *)cl->data;
			if(cat->name == NULL || !strcasecmp(cat->name, "general")) {
				cl = cl->next;
				continue;
			}
			JANUS_LOG(LOG_VERB, "Adding text room '%s'\n", cat->name);
			janus_config_item *desc = janus_config_get_item(cat, "description");
			janus_config_item *priv = janus_config_get_item(cat, "is_private");
			janus_config_item *secret = janus_config_get_item(cat, "secret");
			janus_config_item *pin = janus_config_get_item(cat, "pin");
			janus_config_item *post = janus_config_get_item(cat, "post");
			/* Create the text room */
			janus_textroom_room *textroom = g_malloc0(sizeof(janus_textroom_room));
			textroom->room_id = atol(cat->name);
			char *description = NULL;
			if(desc != NULL && desc->value != NULL && strlen(desc->value) > 0)
				description = g_strdup(desc->value);
			else
				description = g_strdup(cat->name);
			textroom->room_name = description;
			textroom->is_private = priv && priv->value && janus_is_true(priv->value);
			if(secret != NULL && secret->value != NULL) {
				textroom->room_secret = g_strdup(secret->value);
			}
			if(pin != NULL && pin->value != NULL) {
				textroom->room_pin = g_strdup(pin->value);
			}
			if(post != NULL && post->value != NULL) {
#ifdef HAVE_LIBCURL
				/* FIXME Should we check if this is a valid HTTP address? */
				textroom->http_backend = g_strdup(post->value);
#else
				JANUS_LOG(LOG_WARN, "HTTP backend specified, but libcurl support was not built in...\n");
#endif
			}
			textroom->participants = g_hash_table_new(g_str_hash, g_str_equal);
			textroom->destroyed = 0;
			janus_mutex_init(&textroom->mutex);
			janus_refcount_init(&textroom->ref, janus_textroom_room_free);
			JANUS_LOG(LOG_VERB, "Created textroom: %"SCNu64" (%s, %s, secret: %s, pin: %s)\n",
				textroom->room_id, textroom->room_name,
				textroom->is_private ? "private" : "public",
				textroom->room_secret ? textroom->room_secret : "no secret",
				textroom->room_pin ? textroom->room_pin : "no pin");
			g_hash_table_insert(rooms, janus_uint64_dup(textroom->room_id), textroom);
			cl = cl->next;
		}
		/* Done: we keep the configuration file open in case we get a "create" or "destroy" with permanent=true */
	}

	/* Show available rooms */
	janus_mutex_lock(&rooms_mutex);
	GHashTableIter iter;
	gpointer value;
	g_hash_table_iter_init(&iter, rooms);
	while (g_hash_table_iter_next(&iter, NULL, &value)) {
		janus_textroom_room *tr = value;
		JANUS_LOG(LOG_VERB, "  ::: [%"SCNu64"][%s]\n", tr->room_id, tr->room_name);
	}
	janus_mutex_unlock(&rooms_mutex);

#ifdef HAVE_LIBCURL
	curl_global_init(CURL_GLOBAL_ALL);
#endif

	GError *error = NULL;
	/* Launch the thread that will handle incoming messages */
	handler_thread = g_thread_try_new("janus textroom handler", janus_textroom_handler, NULL, &error);
	if(error != NULL) {
		g_atomic_int_set(&initialized, 0);
		JANUS_LOG(LOG_ERR, "Got error %d (%s) trying to launch the EchoTest handler thread...\n", error->code, error->message ? error->message : "??");
		return -1;
	}
	g_atomic_int_set(&initialized, 1);
	JANUS_LOG(LOG_INFO, "%s initialized!\n", JANUS_TEXTROOM_NAME);
	return 0;
}

void janus_textroom_destroy(void) {
	if(!g_atomic_int_get(&initialized))
		return;
	g_atomic_int_set(&stopping, 1);

	g_async_queue_push(messages, &exit_message);
	if(handler_thread != NULL) {
		g_thread_join(handler_thread);
		handler_thread = NULL;
	}

	/* FIXME We should destroy the sessions cleanly */
	janus_mutex_lock(&sessions_mutex);
	g_hash_table_destroy(sessions);
	janus_mutex_unlock(&sessions_mutex);
	g_async_queue_unref(messages);
	messages = NULL;
	sessions = NULL;

#ifdef HAVE_LIBCURL
	curl_global_cleanup();
#endif

	janus_config_destroy(config);
	g_free(admin_key);

	g_atomic_int_set(&initialized, 0);
	g_atomic_int_set(&stopping, 0);
	JANUS_LOG(LOG_INFO, "%s destroyed!\n", JANUS_TEXTROOM_NAME);
}

int janus_textroom_get_api_compatibility(void) {
	/* Important! This is what your plugin MUST always return: don't lie here or bad things will happen */
	return JANUS_PLUGIN_API_VERSION;
}

int janus_textroom_get_version(void) {
	return JANUS_TEXTROOM_VERSION;
}

const char *janus_textroom_get_version_string(void) {
	return JANUS_TEXTROOM_VERSION_STRING;
}

const char *janus_textroom_get_description(void) {
	return JANUS_TEXTROOM_DESCRIPTION;
}

const char *janus_textroom_get_name(void) {
	return JANUS_TEXTROOM_NAME;
}

const char *janus_textroom_get_author(void) {
	return JANUS_TEXTROOM_AUTHOR;
}

const char *janus_textroom_get_package(void) {
	return JANUS_TEXTROOM_PACKAGE;
}

void janus_textroom_create_session(janus_plugin_session *handle, int *error) {
	if(g_atomic_int_get(&stopping) || !g_atomic_int_get(&initialized)) {
		*error = -1;
		return;
	}
	janus_textroom_session *session = (janus_textroom_session *)g_malloc0(sizeof(janus_textroom_session));
	session->handle = handle;
	session->rooms = g_hash_table_new_full(g_int64_hash, g_int64_equal, (GDestroyNotify)g_free, NULL);
	session->destroyed = 0;
	janus_mutex_init(&session->mutex);
	janus_refcount_init(&session->ref, janus_textroom_session_free);
	g_atomic_int_set(&session->setup, 0);
	g_atomic_int_set(&session->hangingup, 0);
	handle->plugin_handle = session;
	janus_mutex_lock(&sessions_mutex);
	g_hash_table_insert(sessions, handle, session);
	janus_mutex_unlock(&sessions_mutex);

	return;
}

void janus_textroom_destroy_session(janus_plugin_session *handle, int *error) {
	if(g_atomic_int_get(&stopping) || !g_atomic_int_get(&initialized)) {
		*error = -1;
		return;
	}
	janus_textroom_session *session = (janus_textroom_session *)handle->plugin_handle;
	if(!session) {
		JANUS_LOG(LOG_ERR, "No session associated with this handle...\n");
		*error = -2;
		return;
	}
	JANUS_LOG(LOG_VERB, "Removing TextRoom session...\n");
	janus_mutex_lock(&sessions_mutex);
	janus_textroom_hangup_media(handle);
	g_hash_table_remove(sessions, handle);
	janus_mutex_unlock(&sessions_mutex);

	return;
}

char *janus_textroom_query_session(janus_plugin_session *handle) {
	if(g_atomic_int_get(&stopping) || !g_atomic_int_get(&initialized)) {
		return NULL;
	}
	janus_textroom_session *session = (janus_textroom_session *)handle->plugin_handle;
	if(!session) {
		JANUS_LOG(LOG_ERR, "No session associated with this handle...\n");
		return NULL;
	}
	janus_refcount_increase(&session->ref);
	/* TODO Return meaningful info: participant details, rooms they're in, etc. */
	json_t *info = json_object();
	json_object_set_new(info, "destroyed", json_integer(session->destroyed));
	char *info_text = json_dumps(info, JSON_INDENT(3) | JSON_PRESERVE_ORDER);
	json_decref(info);
	janus_refcount_decrease(&session->ref);
	return info_text;
}

struct janus_plugin_result *janus_textroom_handle_message(janus_plugin_session *handle, char *transaction, char *message, char *sdp_type, char *sdp) {
	if(g_atomic_int_get(&stopping) || !g_atomic_int_get(&initialized))
		return janus_plugin_result_new(JANUS_PLUGIN_ERROR, g_atomic_int_get(&stopping) ? "Shutting down" : "Plugin not initialized");
	janus_textroom_session *session = (janus_textroom_session *)handle->plugin_handle;
	if(!session)
		return janus_plugin_result_new(JANUS_PLUGIN_ERROR, "No session associated with this handle");
	janus_textroom_message *msg = g_malloc0(sizeof(janus_textroom_message));

	/* Increase the reference counter for this session: we'll decrease it after we handle the message */
	janus_refcount_increase(&session->ref);

	msg->handle = handle;
	msg->transaction = transaction;
	msg->message = message;
	msg->sdp_type = sdp_type;
	msg->sdp = sdp;
	g_async_queue_push(messages, msg);

	/* All the requests to this plugin are handled asynchronously */
	return janus_plugin_result_new(JANUS_PLUGIN_OK_WAIT, "I'm taking my time!");
}

void janus_textroom_setup_media(janus_plugin_session *handle) {
	JANUS_LOG(LOG_INFO, "WebRTC media is now available\n");
	if(g_atomic_int_get(&stopping) || !g_atomic_int_get(&initialized))
		return;
	janus_textroom_session *session = (janus_textroom_session *)handle->plugin_handle;
	if(!session) {
		JANUS_LOG(LOG_ERR, "No session associated with this handle...\n");
		return;
	}
	if(session->destroyed)
		return;
	g_atomic_int_set(&session->hangingup, 0);
}

void janus_textroom_incoming_rtp(janus_plugin_session *handle, int video, char *buf, int len) {
	/* We don't do audio/video */
}

void janus_textroom_incoming_rtcp(janus_plugin_session *handle, int video, char *buf, int len) {
	/* We don't do audio/video */
}

void janus_textroom_incoming_data(janus_plugin_session *handle, char *buf, int len) {
	if(handle == NULL || handle->stopped || g_atomic_int_get(&stopping) || !g_atomic_int_get(&initialized))
		return;
	/* Incoming request from this user: what should we do? */
	janus_textroom_session *session = (janus_textroom_session *)handle->plugin_handle;
	if(!session) {
		JANUS_LOG(LOG_ERR, "No session associated with this handle...\n");
		return;
	}
	if(session->destroyed)
		return;
	if(buf == NULL || len <= 0)
		return;
	char *text = g_malloc0(len+1);
	memcpy(text, buf, len);
	*(text+len) = '\0';
	JANUS_LOG(LOG_VERB, "Got a DataChannel message (%zu bytes): %s\n", strlen(text), text);
	janus_textroom_handle_incoming_request(handle, text, FALSE);
}

/* Helper method to handle incoming messages from the data channel */
void janus_textroom_handle_incoming_request(janus_plugin_session *handle, char *text, gboolean internal) {
	janus_textroom_session *session = (janus_textroom_session *)handle->plugin_handle;
	/* Parse JSON */
	json_error_t error;
	json_t *root = json_loads(text, 0, &error);
	g_free(text);
	if(!root) {
		JANUS_LOG(LOG_ERR, "Error parsing data channel message (JSON error: on line %d: %s)\n", error.line, error.text);
		return;
	}
	/* Handle request */
	int error_code = 0;
	char error_cause[512];
	JANUS_VALIDATE_JSON_OBJECT(root, transaction_parameters,
		error_code, error_cause, TRUE,
		JANUS_TEXTROOM_ERROR_MISSING_ELEMENT, JANUS_TEXTROOM_ERROR_INVALID_ELEMENT);
	const char *transaction_text = NULL;
	if(error_code != 0)
		goto error;
	json_t *request = json_object_get(root, "textroom");
	json_t *transaction = json_object_get(root, "transaction");
	const char *request_text = json_string_value(request);
	transaction_text = json_string_value(transaction);
	if(!strcasecmp(request_text, "message")) {
		JANUS_VALIDATE_JSON_OBJECT(root, message_parameters,
			error_code, error_cause, TRUE,
			JANUS_TEXTROOM_ERROR_MISSING_ELEMENT, JANUS_TEXTROOM_ERROR_INVALID_ELEMENT);
		if(error_code != 0)
			goto error;
		json_t *room = json_object_get(root, "room");
		guint64 room_id = json_integer_value(room);
		janus_mutex_lock(&rooms_mutex);
		janus_textroom_room *textroom = g_hash_table_lookup(rooms, &room_id);
		if(textroom == NULL) {
			janus_mutex_unlock(&rooms_mutex);
			JANUS_LOG(LOG_ERR, "No such room (%"SCNu64")\n", room_id);
			error_code = JANUS_TEXTROOM_ERROR_NO_SUCH_ROOM;
			g_snprintf(error_cause, 512, "No such room (%"SCNu64")", room_id);
			goto error;
		}
		janus_refcount_increase(&textroom->ref);
		janus_mutex_lock(&textroom->mutex);
		janus_mutex_unlock(&rooms_mutex);
		janus_textroom_participant *participant = g_hash_table_lookup(session->rooms, &room_id);
		if(participant == NULL) {
			janus_mutex_unlock(&textroom->mutex);
			janus_refcount_decrease(&textroom->ref);
			JANUS_LOG(LOG_ERR, "Not in room %"SCNu64"\n", room_id);
			error_code = JANUS_TEXTROOM_ERROR_NOT_IN_ROOM;
			g_snprintf(error_cause, 512, "Not in room %"SCNu64, room_id);
			goto error;
		}
		janus_refcount_increase(&participant->ref);
		json_t *username = json_object_get(root, "to");
		json_t *usernames = json_object_get(root, "tos");
		if(username && usernames) {
			janus_mutex_unlock(&textroom->mutex);
			janus_refcount_decrease(&textroom->ref);
			JANUS_LOG(LOG_ERR, "Both to and tos array provided\n");
			error_code = JANUS_TEXTROOM_ERROR_INVALID_ELEMENT;
			g_snprintf(error_cause, 512, "Both to and tos array provided");
			goto error;
		}
		json_t *text = json_object_get(root, "text");
		const char *message = json_string_value(text);
		/* Prepare outgoing message */
		json_t *msg = json_object();
		json_object_set_new(msg, "textroom", json_string("message"));
		json_object_set_new(msg, "room", json_integer(room_id));
		json_object_set_new(msg, "from", json_string(participant->username));
		time_t timer;
		time(&timer);
		struct tm *tm_info = localtime(&timer);
		char msgTime[64];
		strftime(msgTime, sizeof(msgTime), "%FT%T%z", tm_info);
		json_object_set_new(msg, "date", json_string(msgTime));
		json_object_set_new(msg, "text", json_string(message));
		if(username || usernames)
			json_object_set_new(msg, "whisper", json_true());
		char *msg_text = json_dumps(msg, JSON_INDENT(3) | JSON_PRESERVE_ORDER);
		json_decref(msg);
		/* Start preparing the response too */
		json_t *reply = json_object();
		json_object_set_new(reply, "textroom", json_string("success"));
		json_object_set_new(reply, "transaction", json_string(transaction_text));
		/* Who should we send this message to? */
		if(username) {
			/* A single user */
			json_t *sent = json_object();
			const char *to = json_string_value(username);
			JANUS_LOG(LOG_VERB, "To %s in %"SCNu64": %s\n", to, room_id, message);
			janus_textroom_participant *top = g_hash_table_lookup(textroom->participants, to);
			if(top) {
				janus_refcount_increase(&top->ref);
				gateway->relay_data(top->session->handle, msg_text, strlen(msg_text));
				janus_refcount_decrease(&top->ref);
				json_object_set_new(sent, to, json_true());
			} else {
				JANUS_LOG(LOG_WARN, "User %s is not in room %"SCNu64", failed to send message\n", to, room_id);
				json_object_set_new(sent, to, json_false());
			}
			json_object_set_new(reply, "sent", sent);
		} else if(usernames) {
			/* A limited number of users */
			json_t *sent = json_object();
			size_t i = 0;
			for(i=0; i<json_array_size(usernames); i++) {
				json_t *u = json_array_get(usernames, i);
				const char *to = json_string_value(u);
				JANUS_LOG(LOG_VERB, "To %s in %"SCNu64": %s\n", to, room_id, message);
				janus_textroom_participant *top = g_hash_table_lookup(textroom->participants, to);
				if(top) {
					janus_refcount_increase(&top->ref);
					gateway->relay_data(top->session->handle, msg_text, strlen(msg_text));
					janus_refcount_decrease(&top->ref);
					json_object_set_new(sent, to, json_true());
				} else {
					JANUS_LOG(LOG_WARN, "User %s is not in room %"SCNu64", failed to send message\n", to, room_id);
					json_object_set_new(sent, to, json_false());
				}
			}
			json_object_set_new(reply, "sent", sent);
		} else {
			/* Everybody in the room */
			JANUS_LOG(LOG_VERB, "To everybody in %"SCNu64": %s\n", room_id, message);
			if(textroom->participants) {
				GHashTableIter iter;
				gpointer value;
				g_hash_table_iter_init(&iter, textroom->participants);
				while(g_hash_table_iter_next(&iter, NULL, &value)) {
					janus_textroom_participant *top = value;
					JANUS_LOG(LOG_VERB, "  >> To %s in %"SCNu64": %s\n", top->username, room_id, message);
					janus_refcount_increase(&top->ref);
					gateway->relay_data(top->session->handle, msg_text, strlen(msg_text));
					janus_refcount_decrease(&top->ref);
				}
			}
#ifdef HAVE_LIBCURL
			/* Is there a backend waiting for this message too? */
			if(textroom->http_backend) {
				/* Prepare the libcurl context */
				CURLcode res;
				CURL *curl = curl_easy_init();
				if(curl == NULL) {
					JANUS_LOG(LOG_ERR, "Error initializing CURL context\n");
				} else {
					curl_easy_setopt(curl, CURLOPT_URL, textroom->http_backend);
					struct curl_slist *headers = NULL;
					headers = curl_slist_append(headers, "Accept: application/json");
					headers = curl_slist_append(headers, "Content-Type: application/json");
					headers = curl_slist_append(headers, "charsets: utf-8");
					curl_easy_setopt(curl, CURLOPT_HTTPHEADER, headers);
					curl_easy_setopt(curl, CURLOPT_POSTFIELDS, msg_text);
					curl_easy_setopt(curl, CURLOPT_WRITEFUNCTION, janus_textroom_write_data);
					/* Send the request */
					res = curl_easy_perform(curl);
					if(res != CURLE_OK) {
						JANUS_LOG(LOG_ERR, "Couldn't relay event to the backend: %s\n", curl_easy_strerror(res));
					} else {
						JANUS_LOG(LOG_DBG, "Event sent!\n");
					}
				}
			}
#endif
		}
		janus_refcount_decrease(&participant->ref);
		g_free(msg_text);
		janus_mutex_unlock(&textroom->mutex);
<<<<<<< HEAD
		janus_refcount_decrease(&textroom->ref);
		if(!internal) {
=======
		/* By default we send a confirmation back to the user that sent this message:
		 * if the user passed an ack=false, though, we don't do that */
		json_t *ack = json_object_get(root, "ack");
		if(!internal && (ack == NULL || json_is_true(ack))) {
>>>>>>> 27789968
			/* Send response back */
			char *reply_text = json_dumps(reply, JSON_INDENT(3) | JSON_PRESERVE_ORDER);
			gateway->relay_data(handle, reply_text, strlen(reply_text));
			g_free(reply_text);
		}
		json_decref(reply);
	} else if(!strcasecmp(request_text, "join")) {
		JANUS_VALIDATE_JSON_OBJECT(root, join_parameters,
			error_code, error_cause, TRUE,
			JANUS_TEXTROOM_ERROR_MISSING_ELEMENT, JANUS_TEXTROOM_ERROR_INVALID_ELEMENT);
		if(error_code != 0)
			goto error;
		json_t *room = json_object_get(root, "room");
		guint64 room_id = json_integer_value(room);
		janus_mutex_lock(&rooms_mutex);
		janus_textroom_room *textroom = g_hash_table_lookup(rooms, &room_id);
		if(textroom == NULL) {
			janus_mutex_unlock(&rooms_mutex);
			JANUS_LOG(LOG_ERR, "No such room (%"SCNu64")\n", room_id);
			error_code = JANUS_TEXTROOM_ERROR_NO_SUCH_ROOM;
			g_snprintf(error_cause, 512, "No such room (%"SCNu64")", room_id);
			goto error;
		}
		janus_refcount_increase(&textroom->ref);
		janus_mutex_lock(&textroom->mutex);
		janus_mutex_unlock(&rooms_mutex);
		janus_mutex_lock(&session->mutex);
		if(g_hash_table_lookup(session->rooms, &room_id) != NULL) {
			janus_mutex_unlock(&session->mutex);
			janus_mutex_unlock(&textroom->mutex);
			janus_refcount_decrease(&textroom->ref);
			JANUS_LOG(LOG_ERR, "Already in room %"SCNu64"\n", room_id);
			error_code = JANUS_TEXTROOM_ERROR_ALREADY_IN_ROOM;
			g_snprintf(error_cause, 512, "Already in room %"SCNu64, room_id);
			goto error;
		}
		json_t *username = json_object_get(root, "username");
		const char *username_text = json_string_value(username);
		janus_textroom_participant *participant = g_hash_table_lookup(textroom->participants, username_text);
		if(participant != NULL) {
			janus_mutex_unlock(&session->mutex);
			janus_mutex_unlock(&textroom->mutex);
			janus_refcount_decrease(&textroom->ref);
			JANUS_LOG(LOG_ERR, "Username already taken\n");
			error_code = JANUS_TEXTROOM_ERROR_USERNAME_EXISTS;
			g_snprintf(error_cause, 512, "Username already taken");
			goto error;
		}
		json_t *display = json_object_get(root, "display");
		const char *display_text = json_string_value(display);
		/* Create a participant instance */
		participant = g_malloc0(sizeof(janus_textroom_participant));
		participant->session = session;
		participant->room = textroom;
		participant->username = g_strdup(username_text);
		participant->display = display_text ? g_strdup(display_text) : NULL;
		participant->destroyed = 0;
		janus_mutex_init(&participant->mutex);
		janus_refcount_init(&participant->ref, janus_textroom_participant_free);
		g_hash_table_insert(session->rooms, janus_uint64_dup(textroom->room_id), participant);
		g_hash_table_insert(textroom->participants, participant->username, participant);
		/* Notify all participants */
		JANUS_LOG(LOG_VERB, "Notifying all participants about the new join\n");
		json_t *list = json_array();
		if(textroom->participants) {
			/* Prepare event */
			json_t *event = json_object();
			json_object_set_new(event, "textroom", json_string("join"));
			json_object_set_new(event, "room", json_integer(textroom->room_id));
			json_object_set_new(event, "username", json_string(username_text));
			if(display_text != NULL)
				json_object_set_new(event, "display", json_string(display_text));
			char *event_text = json_dumps(event, JSON_INDENT(3) | JSON_PRESERVE_ORDER);
			json_decref(event);
			gateway->relay_data(handle, event_text, strlen(event_text));
			/* Broadcast */
			GHashTableIter iter;
			gpointer value;
			g_hash_table_iter_init(&iter, textroom->participants);
			while(g_hash_table_iter_next(&iter, NULL, &value)) {
				janus_textroom_participant *top = value;
				if(top == participant)
					continue;	/* Skip us */
				janus_refcount_increase(&top->ref);
				JANUS_LOG(LOG_VERB, "  >> To %s in %"SCNu64"\n", top->username, room_id);
				gateway->relay_data(top->session->handle, event_text, strlen(event_text));
				/* Take note of this user */
				json_t *p = json_object();
				json_object_set_new(p, "username", json_string(top->username));
				if(top->display != NULL)
					json_object_set_new(p, "display", json_string(top->display));
				json_array_append_new(list, p);
				janus_refcount_decrease(&top->ref);
			}
			g_free(event_text);
		}
		janus_mutex_unlock(&session->mutex);
		janus_mutex_unlock(&textroom->mutex);
		janus_refcount_decrease(&textroom->ref);
		if(!internal) {
			/* Send response back */
			json_t *reply = json_object();
			json_object_set_new(reply, "textroom", json_string("success"));
			json_object_set_new(reply, "transaction", json_string(transaction_text));
			json_object_set_new(reply, "participants", list);
			char *reply_text = json_dumps(reply, JSON_INDENT(3) | JSON_PRESERVE_ORDER);
			json_decref(reply);
			gateway->relay_data(handle, reply_text, strlen(reply_text));
			g_free(reply_text);
		}
	} else if(!strcasecmp(request_text, "leave")) {
		JANUS_VALIDATE_JSON_OBJECT(root, room_parameters,
			error_code, error_cause, TRUE,
			JANUS_TEXTROOM_ERROR_MISSING_ELEMENT, JANUS_TEXTROOM_ERROR_INVALID_ELEMENT);
		if(error_code != 0)
			goto error;
		json_t *room = json_object_get(root, "room");
		guint64 room_id = json_integer_value(room);
		janus_mutex_lock(&rooms_mutex);
		janus_textroom_room *textroom = g_hash_table_lookup(rooms, &room_id);
		if(textroom == NULL) {
			janus_mutex_unlock(&rooms_mutex);
			JANUS_LOG(LOG_ERR, "No such room (%"SCNu64")\n", room_id);
			error_code = JANUS_TEXTROOM_ERROR_NO_SUCH_ROOM;
			g_snprintf(error_cause, 512, "No such room (%"SCNu64")", room_id);
			goto error;
		}
		janus_refcount_increase(&textroom->ref);
		janus_mutex_lock(&textroom->mutex);
		janus_mutex_unlock(&rooms_mutex);
		janus_mutex_lock(&session->mutex);
		janus_textroom_participant *participant = g_hash_table_lookup(session->rooms, &room_id);
		if(participant == NULL) {
			janus_mutex_unlock(&session->mutex);
			janus_mutex_unlock(&textroom->mutex);
			janus_refcount_decrease(&textroom->ref);
			JANUS_LOG(LOG_ERR, "Not in room %"SCNu64"\n", room_id);
			error_code = JANUS_TEXTROOM_ERROR_NOT_IN_ROOM;
			g_snprintf(error_cause, 512, "Not in room %"SCNu64, room_id);
			goto error;
		}
		janus_refcount_increase(&participant->ref);
		g_hash_table_remove(session->rooms, &room_id);
		g_hash_table_remove(textroom->participants, participant->username);
		participant->session = NULL;
		participant->room = NULL;
		/* Notify all participants */
		JANUS_LOG(LOG_VERB, "Notifying all participants about the new leave\n");
		if(textroom->participants) {
			/* Prepare event */
			json_t *event = json_object();
			json_object_set_new(event, "textroom", json_string("leave"));
			json_object_set_new(event, "room", json_integer(textroom->room_id));
			json_object_set_new(event, "username", json_string(participant->username));
			char *event_text = json_dumps(event, JSON_INDENT(3) | JSON_PRESERVE_ORDER);
			json_decref(event);
			gateway->relay_data(handle, event_text, strlen(event_text));
			/* Broadcast */
			GHashTableIter iter;
			gpointer value;
			g_hash_table_iter_init(&iter, textroom->participants);
			while(g_hash_table_iter_next(&iter, NULL, &value)) {
				janus_textroom_participant *top = value;
				if(top == participant)
					continue;	/* Skip us */
				janus_refcount_increase(&top->ref);
				JANUS_LOG(LOG_VERB, "  >> To %s in %"SCNu64"\n", top->username, room_id);
				gateway->relay_data(top->session->handle, event_text, strlen(event_text));
				janus_refcount_decrease(&top->ref);
			}
			g_free(event_text);
		}
		janus_refcount_decrease(&participant->ref);
		janus_mutex_unlock(&session->mutex);
		janus_mutex_unlock(&textroom->mutex);
		janus_refcount_decrease(&textroom->ref);
		janus_textroom_participant_destroy(participant);
		if(!internal) {
			/* Send response back */
			json_t *reply = json_object();
			json_object_set_new(reply, "textroom", json_string("success"));
			json_object_set_new(reply, "transaction", json_string(transaction_text));
			char *reply_text = json_dumps(reply, JSON_INDENT(3) | JSON_PRESERVE_ORDER);
			json_decref(reply);
			gateway->relay_data(handle, reply_text, strlen(reply_text));
			g_free(reply_text);
		}
	} else if(!strcasecmp(request_text, "list")) {
		/* List all rooms (but private ones) and their details (except for the secret, of course...) */
		json_t *list = json_array();
		JANUS_LOG(LOG_VERB, "Request for the list for all video rooms\n");
		janus_mutex_lock(&rooms_mutex);
		GHashTableIter iter;
		gpointer value;
		g_hash_table_iter_init(&iter, rooms);
		while(g_hash_table_iter_next(&iter, NULL, &value)) {
			janus_textroom_room *room = value;
			if(!room)
				continue;
			janus_refcount_increase(&room->ref);
			janus_mutex_lock(&room->mutex);
			if(room->is_private) {
				/* Skip private room */
				JANUS_LOG(LOG_VERB, "Skipping private room '%s'\n", room->room_name);
				janus_mutex_unlock(&room->mutex);
				janus_refcount_decrease(&room->ref);
				continue;
			}
			json_t *rl = json_object();
			json_object_set_new(rl, "room", json_integer(room->room_id));
			json_object_set_new(rl, "description", json_string(room->room_name));
			/* TODO: Possibly list participant details... or make it a separate API call for a specific room */
			json_object_set_new(rl, "num_participants", json_integer(g_hash_table_size(room->participants)));
			json_array_append_new(list, rl);
			janus_mutex_unlock(&room->mutex);
			janus_refcount_decrease(&room->ref);
		}
		janus_mutex_unlock(&rooms_mutex);
		if(!internal) {
			/* Send response back */
			json_t *reply = json_object();
			json_object_set_new(reply, "textroom", json_string("success"));
			json_object_set_new(reply, "transaction", json_string(transaction_text));
			json_object_set_new(reply, "list", list);
			char *reply_text = json_dumps(reply, JSON_INDENT(3) | JSON_PRESERVE_ORDER);
			json_decref(reply);
			gateway->relay_data(handle, reply_text, strlen(reply_text));
			g_free(reply_text);
		}
	} else if(!strcasecmp(request_text, "create")) {
		JANUS_VALIDATE_JSON_OBJECT(root, create_parameters,
			error_code, error_cause, TRUE,
			JANUS_TEXTROOM_ERROR_MISSING_ELEMENT, JANUS_TEXTROOM_ERROR_INVALID_ELEMENT);
		if(error_code != 0)
			goto error;
		if(admin_key != NULL) {
			/* An admin key was specified: make sure it was provided, and that it's valid */
			JANUS_VALIDATE_JSON_OBJECT(root, adminkey_parameters,
				error_code, error_cause, TRUE,
				JANUS_TEXTROOM_ERROR_MISSING_ELEMENT, JANUS_TEXTROOM_ERROR_INVALID_ELEMENT);
			if(error_code != 0)
				goto error;
			JANUS_CHECK_SECRET(admin_key, root, "admin_key", error_code, error_cause,
				JANUS_TEXTROOM_ERROR_MISSING_ELEMENT, JANUS_TEXTROOM_ERROR_INVALID_ELEMENT, JANUS_TEXTROOM_ERROR_UNAUTHORIZED);
			if(error_code != 0)
				goto error;
		}
		json_t *room = json_object_get(root, "room");
		json_t *desc = json_object_get(root, "description");
		json_t *is_private = json_object_get(root, "is_private");
		json_t *secret = json_object_get(root, "secret");
		json_t *pin = json_object_get(root, "pin");
		json_t *post = json_object_get(root, "post");
		json_t *permanent = json_object_get(root, "permanent");
		gboolean save = permanent ? json_is_true(permanent) : FALSE;
		if(save && config == NULL) {
			JANUS_LOG(LOG_ERR, "No configuration file, can't create permanent room\n");
			error_code = JANUS_TEXTROOM_ERROR_UNKNOWN_ERROR;
			g_snprintf(error_cause, 512, "No configuration file, can't create permanent room");
			goto error;
		}
		guint64 room_id = 0;
		room_id = json_integer_value(room);
		if(room_id == 0) {
			JANUS_LOG(LOG_WARN, "Desired room ID is 0, which is not allowed... picking random ID instead\n");
		}
		janus_mutex_lock(&rooms_mutex);
		if(room_id > 0) {
			/* Let's make sure the room doesn't exist already */
			if(g_hash_table_lookup(rooms, &room_id) != NULL) {
				/* It does... */
				janus_mutex_unlock(&rooms_mutex);
				JANUS_LOG(LOG_ERR, "Room %"SCNu64" already exists!\n", room_id);
				error_code = JANUS_TEXTROOM_ERROR_ROOM_EXISTS;
				g_snprintf(error_cause, 512, "Room %"SCNu64" already exists", room_id);
				goto error;
			}
		}
		/* Create the text room */
		janus_textroom_room *textroom = g_malloc0(sizeof(janus_textroom_room));
		/* Generate a random ID */
		if(room_id == 0) {
			while(room_id == 0) {
				room_id = janus_random_uint64();
				if(g_hash_table_lookup(rooms, &room_id) != NULL) {
					/* Room ID already taken, try another one */
					room_id = 0;
				}
			}
		}
		textroom->room_id = room_id;
		char *description = NULL;
		if(desc != NULL && strlen(json_string_value(desc)) > 0) {
			description = g_strdup(json_string_value(desc));
		} else {
			char roomname[255];
			g_snprintf(roomname, 255, "Room %"SCNu64"", textroom->room_id);
			description = g_strdup(roomname);
		}
		textroom->room_name = description;
		textroom->is_private = is_private ? json_is_true(is_private) : FALSE;
		if(secret)
			textroom->room_secret = g_strdup(json_string_value(secret));
		if(pin)
			textroom->room_pin = g_strdup(json_string_value(pin));
		if(post) {
#ifdef HAVE_LIBCURL
			/* FIXME Should we check if this is a valid HTTP address? */
			textroom->http_backend = g_strdup(json_string_value(post));
#else
			JANUS_LOG(LOG_WARN, "HTTP backend specified, but libcurl support was not built in...\n");
#endif
		}
		textroom->participants = g_hash_table_new(g_str_hash, g_str_equal);
		textroom->destroyed = 0;
		janus_mutex_init(&textroom->mutex);
		janus_refcount_init(&textroom->ref, janus_textroom_room_free);
		g_hash_table_insert(rooms, janus_uint64_dup(textroom->room_id), textroom);
		JANUS_LOG(LOG_VERB, "Created textroom: %"SCNu64" (%s, %s, secret: %s, pin: %s)\n",
			textroom->room_id, textroom->room_name,
			textroom->is_private ? "private" : "public",
			textroom->room_secret ? textroom->room_secret : "no secret",
			textroom->room_pin ? textroom->room_pin : "no pin");
		if(save) {
			/* This room is permanent: save to the configuration file too
			 * FIXME: We should check if anything fails... */
			JANUS_LOG(LOG_VERB, "Saving room %"SCNu64" permanently in config file\n", textroom->room_id);
			janus_mutex_lock(&config_mutex);
			char cat[BUFSIZ];
			/* The room ID is the category */
			g_snprintf(cat, BUFSIZ, "%"SCNu64, textroom->room_id);
			janus_config_add_category(config, cat);
			/* Now for the values */
			janus_config_add_item(config, cat, "description", textroom->room_name);
			if(textroom->is_private)
				janus_config_add_item(config, cat, "is_private", "yes");
			if(textroom->room_secret)
				janus_config_add_item(config, cat, "secret", textroom->room_secret);
			if(textroom->room_pin)
				janus_config_add_item(config, cat, "pin", textroom->room_pin);
			if(textroom->http_backend)
				janus_config_add_item(config, cat, "post", textroom->http_backend);
			/* Save modified configuration */
			janus_config_save(config, config_folder, JANUS_TEXTROOM_PACKAGE);
			janus_mutex_unlock(&config_mutex);
		}
		/* Show updated rooms list */
		GHashTableIter iter;
		gpointer value;
		g_hash_table_iter_init(&iter, rooms);
		while (g_hash_table_iter_next(&iter, NULL, &value)) {
			janus_textroom_room *tr = value;
			JANUS_LOG(LOG_VERB, "  ::: [%"SCNu64"][%s]\n", tr->room_id, tr->room_name);
		}
		janus_mutex_unlock(&rooms_mutex);
		if(!internal) {
			/* Send response back */
			json_t *reply = json_object();
			json_object_set_new(reply, "textroom", json_string("success"));
			json_object_set_new(reply, "transaction", json_string(transaction_text));
			json_object_set_new(reply, "room", json_integer(textroom->room_id));
			char *reply_text = json_dumps(reply, JSON_INDENT(3) | JSON_PRESERVE_ORDER);
			json_decref(reply);
			gateway->relay_data(handle, reply_text, strlen(reply_text));
			g_free(reply_text);
		}
	} else if(!strcasecmp(request_text, "exists")) {
		JANUS_VALIDATE_JSON_OBJECT(root, room_parameters,
			error_code, error_cause, TRUE,
			JANUS_TEXTROOM_ERROR_MISSING_ELEMENT, JANUS_TEXTROOM_ERROR_INVALID_ELEMENT);
		if(error_code != 0)
			goto error;
		json_t *room = json_object_get(root, "room");
		guint64 room_id = json_integer_value(room);
		janus_mutex_lock(&rooms_mutex);
		gboolean room_exists = g_hash_table_contains(rooms, &room_id);
		janus_mutex_unlock(&rooms_mutex);
		if(!internal) {
			/* Send response back */
			json_t *reply = json_object();
			json_object_set_new(reply, "textroom", json_string("success"));
			json_object_set_new(reply, "room", json_integer(room_id));
			json_object_set_new(reply, "exists", room_exists ? json_true() : json_false());
			json_object_set_new(reply, "transaction", json_string(transaction_text));
			char *reply_text = json_dumps(reply, JSON_INDENT(3) | JSON_PRESERVE_ORDER);
			json_decref(reply);
			gateway->relay_data(handle, reply_text, strlen(reply_text));
			g_free(reply_text);
		}
	} else if(!strcasecmp(request_text, "destroy")) {
		JANUS_VALIDATE_JSON_OBJECT(root, room_parameters,
			error_code, error_cause, TRUE,
			JANUS_TEXTROOM_ERROR_MISSING_ELEMENT, JANUS_TEXTROOM_ERROR_INVALID_ELEMENT);
		if(error_code != 0)
			goto error;
		json_t *room = json_object_get(root, "room");
		json_t *permanent = json_object_get(root, "permanent");
		gboolean save = permanent ? json_is_true(permanent) : FALSE;
		if(save && config == NULL) {
			JANUS_LOG(LOG_ERR, "No configuration file, can't destroy room permanently\n");
			error_code = JANUS_TEXTROOM_ERROR_UNKNOWN_ERROR;
			g_snprintf(error_cause, 512, "No configuration file, can't destroy room permanently");
			goto error;
		}
		guint64 room_id = json_integer_value(room);
		janus_mutex_lock(&rooms_mutex);
		janus_textroom_room *textroom = g_hash_table_lookup(rooms, &room_id);
		if(textroom == NULL) {
			janus_mutex_unlock(&rooms_mutex);
			JANUS_LOG(LOG_ERR, "No such room (%"SCNu64")\n", room_id);
			error_code = JANUS_TEXTROOM_ERROR_NO_SUCH_ROOM;
			g_snprintf(error_cause, 512, "No such room (%"SCNu64")", room_id);
			goto error;
		}
		janus_refcount_increase(&textroom->ref);
		janus_mutex_lock(&textroom->mutex);
		/* A secret may be required for this action */
		JANUS_CHECK_SECRET(textroom->room_secret, root, "secret", error_code, error_cause,
			JANUS_TEXTROOM_ERROR_MISSING_ELEMENT, JANUS_TEXTROOM_ERROR_INVALID_ELEMENT, JANUS_TEXTROOM_ERROR_UNAUTHORIZED);
		if(error_code != 0) {
			janus_mutex_unlock(&textroom->mutex);
			janus_mutex_unlock(&rooms_mutex);
			janus_refcount_decrease(&textroom->ref);
			goto error;
		}
		/* Remove room */
		g_hash_table_remove(rooms, &room_id);
		if(save) {
			/* This change is permanent: save to the configuration file too
			 * FIXME: We should check if anything fails... */
			JANUS_LOG(LOG_VERB, "Destroying room %"SCNu64" permanently in config file\n", room_id);
			janus_mutex_lock(&config_mutex);
			char cat[BUFSIZ];
			/* The room ID is the category */
			g_snprintf(cat, BUFSIZ, "%"SCNu64, room_id);
			janus_config_remove_category(config, cat);
			/* Save modified configuration */
			janus_config_save(config, config_folder, JANUS_TEXTROOM_PACKAGE);
			janus_mutex_unlock(&config_mutex);
		}
		/* Notify all participants */
		JANUS_LOG(LOG_VERB, "Notifying all participants about the destroy\n");
		if(textroom->participants) {
			/* Prepare event */
			json_t *event = json_object();
			json_object_set_new(event, "textroom", json_string("destroyed"));
			json_object_set_new(event, "room", json_integer(textroom->room_id));
			char *event_text = json_dumps(event, JSON_INDENT(3) | JSON_PRESERVE_ORDER);
			json_decref(event);
			gateway->relay_data(handle, event_text, strlen(event_text));
			/* Broadcast */
			GHashTableIter iter;
			gpointer value;
			g_hash_table_iter_init(&iter, textroom->participants);
			while(g_hash_table_iter_next(&iter, NULL, &value)) {
				janus_textroom_participant *top = value;
				janus_refcount_increase(&top->ref);
				JANUS_LOG(LOG_VERB, "  >> To %s in %"SCNu64"\n", top->username, room_id);
				gateway->relay_data(top->session->handle, event_text, strlen(event_text));
				janus_mutex_unlock(&top->session->mutex);
				g_hash_table_remove(top->session->rooms, &room_id);
				janus_mutex_unlock(&top->session->mutex);
				janus_refcount_decrease(&top->ref);
				janus_textroom_participant_destroy(top);
			}
			g_free(event_text);
		}
		janus_mutex_unlock(&textroom->mutex);
		janus_mutex_unlock(&rooms_mutex);
		janus_refcount_decrease(&textroom->ref);
		if(!internal) {
			/* Send response back */
			json_t *reply = json_object();
			json_object_set_new(reply, "textroom", json_string("success"));
			json_object_set_new(reply, "transaction", json_string(transaction_text));
			char *reply_text = json_dumps(reply, JSON_INDENT(3) | JSON_PRESERVE_ORDER);
			json_decref(reply);
			gateway->relay_data(handle, reply_text, strlen(reply_text));
			g_free(reply_text);
		}
	} else {
		JANUS_LOG(LOG_ERR, "Unsupported request %s\n", request_text);
		error_code = JANUS_TEXTROOM_ERROR_INVALID_REQUEST;
		g_snprintf(error_cause, 512, "Unsupported request %s", request_text);
		goto error;
	}

	json_decref(root);
	return;

error:
		{
			if(!internal) {
				/* Prepare JSON error response */
				json_t *reply = json_object();
				json_object_set_new(reply, "textroom", json_string("error"));
				if(transaction_text)
					json_object_set_new(reply, "transaction", json_string(transaction_text));
				json_object_set_new(reply, "error_code", json_integer(error_code));
				json_object_set_new(reply, "error", json_string(error_cause));
				char *reply_text = json_dumps(reply, JSON_INDENT(3) | JSON_PRESERVE_ORDER);
				json_decref(reply);
				gateway->relay_data(handle, reply_text, strlen(reply_text));
				g_free(reply_text);
			}
			if(root != NULL)
				json_decref(root);
		}
}

void janus_textroom_slow_link(janus_plugin_session *handle, int uplink, int video) {
	/* We don't do audio/video */
}

void janus_textroom_hangup_media(janus_plugin_session *handle) {
	JANUS_LOG(LOG_INFO, "No WebRTC media anymore\n");
	if(g_atomic_int_get(&stopping) || !g_atomic_int_get(&initialized))
		return;
	janus_textroom_session *session = (janus_textroom_session *)handle->plugin_handle;
	if(!session) {
		JANUS_LOG(LOG_ERR, "No session associated with this handle...\n");
		return;
	}
	if(session->destroyed)
		return;
	if(g_atomic_int_add(&session->hangingup, 1))
		return;
	/* Get rid of all participants */
	janus_mutex_lock(&session->mutex);
	GList *list = NULL;
	if(session->rooms) {
		GHashTableIter iter;
		gpointer value;
		g_hash_table_iter_init(&iter, session->rooms);
		while(g_hash_table_iter_next(&iter, NULL, &value)) {
			janus_textroom_participant *p = value;
			janus_mutex_lock(&p->mutex);
			if(p->room)
				list = g_list_append(list, janus_uint64_dup(p->room->room_id));
			janus_mutex_unlock(&p->mutex);
		}
		janus_mutex_unlock(&rooms_mutex);
	}
	janus_mutex_unlock(&session->mutex);
	JANUS_LOG(LOG_VERB, "Leaving %d rooms\n", g_list_length(list));
	char request[100];
	GList *first = list;
	while(list) {
		guint64 room_id = *((guint64 *)list->data);
		g_snprintf(request, sizeof(request), "{\"textroom\":\"leave\",\"transaction\":\"internal\",\"room\":%"SCNu64"}", room_id);
		janus_textroom_handle_incoming_request(handle, g_strdup(request), TRUE);
		list = list->next;
	}
	g_list_free_full(first, (GDestroyNotify)g_free);
}

/* Thread to handle incoming messages */
static void *janus_textroom_handler(void *data) {
	JANUS_LOG(LOG_VERB, "Joining TextRoom handler thread\n");
	janus_textroom_message *msg = NULL;
	int error_code = 0;
	char *error_cause = g_malloc0(512);
	json_t *root = NULL;
	gboolean do_offer = FALSE;
	while(g_atomic_int_get(&initialized) && !g_atomic_int_get(&stopping)) {
		msg = g_async_queue_pop(messages);
		if(msg == NULL)
			continue;
		if(msg == &exit_message)
			break;
		if(msg->handle == NULL) {
			janus_textroom_message_free(msg);
			continue;
		}
		janus_textroom_session *session = NULL;
		janus_mutex_lock(&sessions_mutex);
		if(g_hash_table_lookup(sessions, msg->handle) != NULL ) {
			session = (janus_textroom_session *)msg->handle->plugin_handle;
		}
		janus_mutex_unlock(&sessions_mutex);
		if(!session) {
			JANUS_LOG(LOG_ERR, "No session associated with this handle...\n");
			janus_textroom_message_free(msg);
			continue;
		}
		if(session->destroyed) {
			janus_textroom_message_free(msg);
			continue;
		}
		/* Handle request */
		error_code = 0;
		root = NULL;
		JANUS_LOG(LOG_VERB, "Handling message: %s\n", msg->message);
		if(msg->message == NULL) {
			JANUS_LOG(LOG_ERR, "No message??\n");
			error_code = JANUS_TEXTROOM_ERROR_NO_MESSAGE;
			g_snprintf(error_cause, 512, "%s", "No message??");
			goto error;
		}
		json_error_t error;
		root = json_loads(msg->message, 0, &error);
		if(!root) {
			JANUS_LOG(LOG_ERR, "JSON error: on line %d: %s\n", error.line, error.text);
			error_code = JANUS_TEXTROOM_ERROR_INVALID_JSON;
			g_snprintf(error_cause, 512, "JSON error: on line %d: %s", error.line, error.text);
			goto error;
		}
		if(!json_is_object(root)) {
			JANUS_LOG(LOG_ERR, "JSON error: not an object\n");
			error_code = JANUS_TEXTROOM_ERROR_INVALID_JSON;
			g_snprintf(error_cause, 512, "JSON error: not an object");
			goto error;
		}
		/* Parse request */
		JANUS_VALIDATE_JSON_OBJECT(root, request_parameters,
			error_code, error_cause, TRUE,
			JANUS_TEXTROOM_ERROR_MISSING_ELEMENT, JANUS_TEXTROOM_ERROR_INVALID_ELEMENT);
		if(error_code != 0)
			goto error;
		json_t *request = json_object_get(root, "request");
		const char *request_text = json_string_value(request);
		if(!strcasecmp(request_text, "setup")) {
			if(!g_atomic_int_compare_and_exchange(&session->setup, 0, 1)) {
				JANUS_LOG(LOG_ERR, "PeerConnection already setup\n");
				error_code = JANUS_TEXTROOM_ERROR_ALREADY_SETUP;
				g_snprintf(error_cause, 512, "PeerConnection already setup");
				goto error;
			}
			do_offer = TRUE;
		} else if(!strcasecmp(request_text, "ack")) {
			/* The peer send their answer back: do nothing */
			do_offer = FALSE;
		} else {
			JANUS_LOG(LOG_VERB, "Unknown request '%s'\n", request_text);
			error_code = JANUS_TEXTROOM_ERROR_INVALID_REQUEST;
			g_snprintf(error_cause, 512, "Unknown request '%s'", request_text);
			goto error;
		}

		json_decref(root);
		/* Prepare JSON event */
		json_t *event = json_object();
		json_object_set_new(event, "textroom", json_string("event"));
		json_object_set_new(event, "result", json_string("ok"));
		char *event_text = json_dumps(event, JSON_INDENT(3) | JSON_PRESERVE_ORDER);
		json_decref(event);
		JANUS_LOG(LOG_VERB, "Pushing event: %s\n", event_text);
		if(!do_offer) {
			int ret = gateway->push_event(msg->handle, &janus_textroom_plugin, msg->transaction, event_text, NULL, NULL);
			JANUS_LOG(LOG_VERB, "  >> %d (%s)\n", ret, janus_get_api_error(ret));
		} else {
			/* Send an offer */
			char sdp[500];
			g_snprintf(sdp, sizeof(sdp), sdp_template,
				janus_get_real_time(),			/* We need current time here */
				janus_get_real_time());			/* We need current time here */
			/* How long will the gateway take to push the event? */
			g_atomic_int_set(&session->hangingup, 0);
			gint64 start = janus_get_monotonic_time();
			int res = gateway->push_event(msg->handle, &janus_textroom_plugin, msg->transaction, event_text, "offer", sdp);
			JANUS_LOG(LOG_VERB, "  >> Pushing event: %d (took %"SCNu64" us)\n",
				res, janus_get_monotonic_time()-start);
		}
		g_free(event_text);
		janus_textroom_message_free(msg);
		continue;

error:
		{
			if(root != NULL)
				json_decref(root);
			/* Prepare JSON error event */
			json_t *event = json_object();
			json_object_set_new(event, "textroom", json_string("error"));
			json_object_set_new(event, "error_code", json_integer(error_code));
			json_object_set_new(event, "error", json_string(error_cause));
			char *event_text = json_dumps(event, JSON_INDENT(3) | JSON_PRESERVE_ORDER);
			json_decref(event);
			JANUS_LOG(LOG_VERB, "Pushing event: %s\n", event_text);
			int ret = gateway->push_event(msg->handle, &janus_textroom_plugin, msg->transaction, event_text, NULL, NULL);
			JANUS_LOG(LOG_VERB, "  >> %d (%s)\n", ret, janus_get_api_error(ret));
			g_free(event_text);
			janus_textroom_message_free(msg);
		}
	}
	g_free(error_cause);
	JANUS_LOG(LOG_VERB, "Leaving TextRoom handler thread\n");
	return NULL;
}<|MERGE_RESOLUTION|>--- conflicted
+++ resolved
@@ -352,13 +352,8 @@
 	if(config != NULL)
 		janus_config_print(config);
 	janus_mutex_init(&config_mutex);
-<<<<<<< HEAD
 	
 	rooms = g_hash_table_new_full(g_int64_hash, g_int64_equal, (GDestroyNotify)g_free, (GDestroyNotify)janus_textroom_room_destroy);
-=======
-
-	rooms = g_hash_table_new_full(g_int64_hash, g_int64_equal, (GDestroyNotify)g_free, NULL);
->>>>>>> 27789968
 	janus_mutex_init(&rooms_mutex);
 	sessions = g_hash_table_new_full(NULL, NULL, NULL, (GDestroyNotify)janus_textroom_session_destroy);
 	janus_mutex_init(&sessions_mutex);
@@ -806,15 +801,11 @@
 		janus_refcount_decrease(&participant->ref);
 		g_free(msg_text);
 		janus_mutex_unlock(&textroom->mutex);
-<<<<<<< HEAD
 		janus_refcount_decrease(&textroom->ref);
-		if(!internal) {
-=======
 		/* By default we send a confirmation back to the user that sent this message:
 		 * if the user passed an ack=false, though, we don't do that */
 		json_t *ack = json_object_get(root, "ack");
 		if(!internal && (ack == NULL || json_is_true(ack))) {
->>>>>>> 27789968
 			/* Send response back */
 			char *reply_text = json_dumps(reply, JSON_INDENT(3) | JSON_PRESERVE_ORDER);
 			gateway->relay_data(handle, reply_text, strlen(reply_text));
