/*! \file   janus_videocall.c
 * \author Lorenzo Miniero <lorenzo@meetecho.com>
 * \copyright GNU General Public License v3
 * \brief  Janus VideoCall plugin
 * \details  This is a simple video call plugin for Janus, allowing two
 * WebRTC peers to call each other through the gateway. The idea is to
 * provide a similar service as the well known AppRTC demo (https://apprtc.appspot.com),
 * but with the media flowing through the gateway rather than being peer-to-peer.
 * 
 * The plugin provides a simple fake registration mechanism. A peer attaching
 * to the plugin needs to specify a username, which acts as a "phone number":
 * if the username is free, it is associated with the peer, which means
 * he/she can be "called" using that username by another peer. Peers can
 * either "call" another peer, by specifying their username, or wait for a call.
 * The approach used by this plugin is similar to the one employed by the
 * echo test one: all frames (RTP/RTCP) coming from one peer are relayed
 * to the other.
 * 
 * Just as in the janus_videocall.c plugin, there are knobs to control
 * whether audio and/or video should be muted or not, and if the bitrate
 * of the peer needs to be capped by means of REMB messages.
 * 
 * \section vcallapi Video Call API
 * 
 * All requests you can send in the Video Call API are asynchronous,
 * which means all responses (successes and errors) will be delivered
 * as events with the same transaction. 
 * 
 * The supported requests are \c list , \c register , \c call ,
 * \c accept , \c set and \c hangup . \c list allows you to get a list
 * of all the registered peers; \c register can be used to register
 * a username to call and be called; \c call is used to start a video
 * call with somebody through the plugin, while \c accept is used to
 * accept the call in case one is invited instead of inviting; \c set
 * can be used to configure some call-related settings (e.g., a cap on
 * the send bandwidth); finally, \c hangup can be used to terminate the
 * communication at any time, either to hangup an ongoing call or to
 * cancel/decline a call that hasn't started yet.
 * 
 * The \c list request has to be formatted as follows:
 * 
\verbatim
{
	"request" : "list"
}
\endverbatim
 *
 * A successful request will result in an array of peers to be returned:
 * 
\verbatim
{
	"videocall" : "event",
	"result" : {
		"list": [	// Array of peers
			"alice78",
			"bob51",
			// others
		]
	}
}
\endverbatim
 * 
 * An error instead (and the same applies to all other requests, so this
 * won't be repeated) would provide both an error code and a more verbose
 * description of the cause of the issue:
 * 
\verbatim
{
	"videocall" : "event",
	"error_code" : <numeric ID, check Macros below>,
	"error" : "<error description as a string>"
}
\endverbatim
 * 
 * To register a username to call and be called, the \c register request
 * can be used. This works on a "first come, first served" basis: there's
 * no authetication involved, you just specify the username you'd like
 * to use and, if free, it's assigned to you. The \c request has to be
 * formatted as follows:
 * 
\verbatim
{
	"request" : "register",
	"username" : "<desired unique username>"
}
\endverbatim
 * 
 * If successul, this will result in a \c registered event:
 * 
\verbatim
{
	"videocall" : "event",
	"result" : {
		"event" : "registered",
		"username" : "<same username, registered>"
	}
}
\endverbatim
 * 
 * Once you're registered, you can either start a new call or wait to
 * be called by someone else who knows your username. To start a new
 * call, the \c call request can be used: this request must be attached
 * to a JSEP offer containing the WebRTC-related info to setup a new
 * media session. A \c call request has to be formatted as follows:
 * 
\verbatim
{
	"request" : "call",
	"username" : "<username to call>"
}
\endverbatim
 * 
 * If successul, this will result in a \c calling event:
 * 
\verbatim
{
	"videocall" : "event",
	"result" : {
		"event" : "calling",
		"username" : "<same username, registered>"
	}
}
\endverbatim
 *
 * At the same time, the user being called will receive an
 * \c incomingcall event
 *  
\verbatim
{
	"videocall" : "event",
	"result" : {
		"event" : "incomingcall",
		"username" : "<your username>"
	}
}
\endverbatim
 * 
 * To accept the call, the \c accept request can be used. This request
 * must be attached to a JSEP answer containing the WebRTC-related
 * information to complete the actual PeerConnection setup. A \c accept
 * request has to be formatted as follows:
 * 
\verbatim
{
	"request" : "accept"
}
\endverbatim
 * 
 * If successul, both the caller and the callee will receive an
 * \c accepted event to notify them about the success of the signalling:
 * 
\verbatim
{
	"videocall" : "event",
	"result" : {
		"event" : "accepted",
		"username" : "<caller username>"
	}
}
\endverbatim
 *
 * At this point, the media-related settings of the call can be modified
 * on either side by means of a \c set request, which acts pretty much
 * as the one in the \ref echoapi . The \c set request has to be
 * formatted as follows. All the attributes (except \c request) are
 * optional, so any request can contain a subset of them:
 *
\verbatim
{
	"request" : "set",
	"audio" : true|false,
	"video" : true|false,
	"bitrate" : <numeric bitrate value>,
	"record" : true|false,
	"filename" : <base path/filename to use for the recording>
}
\endverbatim
 *
 * \c audio instructs the plugin to do or do not relay audio frames;
 * \c video does the same for video; \c bitrate caps the bandwidth to
 * force on the browser encoding side (e.g., 128000 for 128kbps);
 * \c record enables or disables the recording of this peer; in case
 * recording is enabled, \c filename allows to specify a base
 * path/filename to use for the files (-audio.mjr and -video.mjr are
 * automatically appended). Beware that enabling the recording only
 * records this user's contribution, and not the whole call: to record
 * both sides, you need to enable recording for both the peers in the
 * call.
 * 
 * A successful request will result in a \c set event:
 * 
\verbatim
{
	"videocall" : "event",
	"result" : {
		"event" : "set"
	}
}
\endverbatim
 * 
 * To decline an incoming call, cancel an attempt to call or simply
 * hangup an ongoing conversation, the \c hangup request can be used,
 * which has to be formatted as follows:
 * 
\verbatim
{
	"request" : "hangup"
}
\endverbatim
 *
 * Whatever the reason of a call being closed (e.g., a \c hangup request,
 * a PeerConnection being closed, or something else), both parties in
 * the communication will receive a \c hangup event:
 * 
\verbatim
{
	"videocall" : "event",
	"result" : {
		"event" : "hangup",
		"username" : "<username of who closed the communication>",
		"reason" : "<description of what happened>"
	}
}
\endverbatim
 * 
 * \ingroup plugins
 * \ref plugins
 */

#include "plugin.h"

#include <jansson.h>

#include "../debug.h"
#include "../apierror.h"
#include "../config.h"
#include "../mutex.h"
#include "../record.h"
#include "../rtcp.h"
#include "../sdp-utils.h"
#include "../utils.h"


/* Plugin information */
#define JANUS_VIDEOCALL_VERSION			6
#define JANUS_VIDEOCALL_VERSION_STRING	"0.0.6"
#define JANUS_VIDEOCALL_DESCRIPTION		"This is a simple video call plugin for Janus, allowing two WebRTC peers to call each other through the gateway."
#define JANUS_VIDEOCALL_NAME			"JANUS VideoCall plugin"
#define JANUS_VIDEOCALL_AUTHOR			"Meetecho s.r.l."
#define JANUS_VIDEOCALL_PACKAGE			"janus.plugin.videocall"

/* Plugin methods */
janus_plugin *create(void);
int janus_videocall_init(janus_callbacks *callback, const char *config_path);
void janus_videocall_destroy(void);
int janus_videocall_get_api_compatibility(void);
int janus_videocall_get_version(void);
const char *janus_videocall_get_version_string(void);
const char *janus_videocall_get_description(void);
const char *janus_videocall_get_name(void);
const char *janus_videocall_get_author(void);
const char *janus_videocall_get_package(void);
void janus_videocall_create_session(janus_plugin_session *handle, int *error);
struct janus_plugin_result *janus_videocall_handle_message(janus_plugin_session *handle, char *transaction, json_t *message, json_t *jsep);
void janus_videocall_setup_media(janus_plugin_session *handle);
void janus_videocall_incoming_rtp(janus_plugin_session *handle, int video, char *buf, int len);
void janus_videocall_incoming_rtcp(janus_plugin_session *handle, int video, char *buf, int len);
void janus_videocall_incoming_data(janus_plugin_session *handle, char *buf, int len);
void janus_videocall_slow_link(janus_plugin_session *handle, int uplink, int video);
void janus_videocall_hangup_media(janus_plugin_session *handle);
void janus_videocall_destroy_session(janus_plugin_session *handle, int *error);
json_t *janus_videocall_query_session(janus_plugin_session *handle);

/* Plugin setup */
static janus_plugin janus_videocall_plugin =
	JANUS_PLUGIN_INIT (
		.init = janus_videocall_init,
		.destroy = janus_videocall_destroy,

		.get_api_compatibility = janus_videocall_get_api_compatibility,
		.get_version = janus_videocall_get_version,
		.get_version_string = janus_videocall_get_version_string,
		.get_description = janus_videocall_get_description,
		.get_name = janus_videocall_get_name,
		.get_author = janus_videocall_get_author,
		.get_package = janus_videocall_get_package,
		
		.create_session = janus_videocall_create_session,
		.handle_message = janus_videocall_handle_message,
		.setup_media = janus_videocall_setup_media,
		.incoming_rtp = janus_videocall_incoming_rtp,
		.incoming_rtcp = janus_videocall_incoming_rtcp,
		.incoming_data = janus_videocall_incoming_data,
		.slow_link = janus_videocall_slow_link,
		.hangup_media = janus_videocall_hangup_media,
		.destroy_session = janus_videocall_destroy_session,
		.query_session = janus_videocall_query_session,
	);

/* Plugin creator */
janus_plugin *create(void) {
	JANUS_LOG(LOG_VERB, "%s created!\n", JANUS_VIDEOCALL_NAME);
	return &janus_videocall_plugin;
}

/* Parameter validation */
static struct janus_json_parameter request_parameters[] = {
	{"request", JSON_STRING, JANUS_JSON_PARAM_REQUIRED}
};
static struct janus_json_parameter username_parameters[] = {
	{"username", JSON_STRING, JANUS_JSON_PARAM_REQUIRED}
};
static struct janus_json_parameter set_parameters[] = {
	{"audio", JANUS_JSON_BOOL, 0},
	{"video", JANUS_JSON_BOOL, 0},
	{"bitrate", JSON_INTEGER, JANUS_JSON_PARAM_POSITIVE},
	{"record", JANUS_JSON_BOOL, 0},
	{"filename", JSON_STRING, 0},
	{"refresh", JANUS_JSON_BOOL, 0}
};

/* Useful stuff */
static volatile gint initialized = 0, stopping = 0;
static gboolean notify_events = TRUE;
static janus_callbacks *gateway = NULL;
static GThread *handler_thread;
static void *janus_videocall_handler(void *data);

typedef struct janus_videocall_message {
	janus_plugin_session *handle;
	char *transaction;
	json_t *message;
	json_t *jsep;
} janus_videocall_message;
static GAsyncQueue *messages = NULL;
static janus_videocall_message exit_message;

typedef struct janus_videocall_session {
	janus_plugin_session *handle;
	gint64 sdp_version;
	gchar *username;
	gchar *sdp;
	gboolean has_audio;
	gboolean has_video;
	gboolean audio_active;
	gboolean video_active;
	uint32_t bitrate;
	guint16 slowlink_count;
	struct janus_videocall_session *peer;
	janus_recorder *arc;	/* The Janus recorder instance for this user's audio, if enabled */
	janus_recorder *vrc;	/* The Janus recorder instance for this user's video, if enabled */
	janus_mutex rec_mutex;	/* Mutex to protect the recorders from race conditions */
	volatile gint incall;
	volatile gint hangingup;
	volatile gint destroyed;
	janus_refcount ref;
} janus_videocall_session;
static GHashTable *sessions;
static janus_mutex sessions_mutex;

static void janus_videocall_session_destroy(janus_videocall_session *session) {
	if(session && g_atomic_int_compare_and_exchange(&session->destroyed, 0, 1))
		janus_refcount_decrease(&session->ref);
}

static void janus_videocall_session_free(const janus_refcount *session_ref) {
	janus_videocall_session *session = janus_refcount_containerof(session_ref, janus_videocall_session, ref);
	/* Remove the reference to the core plugin session */
	janus_refcount_decrease(&session->handle->ref);
	/* This session can be destroyed, free all the resources */
	g_free(session);
}

static void janus_videocall_message_free(janus_videocall_message *msg) {
	if(!msg || msg == &exit_message)
		return;

	if(msg->handle && msg->handle->plugin_handle) {
		janus_videocall_session *session = (janus_videocall_session *)msg->handle->plugin_handle;
		janus_refcount_decrease(&session->ref);
	}
	msg->handle = NULL;

	g_free(msg->transaction);
	msg->transaction = NULL;
	if(msg->message)
		json_decref(msg->message);
	msg->message = NULL;
	if(msg->jsep)
		json_decref(msg->jsep);
	msg->jsep = NULL;

	g_free(msg);
}


/* Error codes */
#define JANUS_VIDEOCALL_ERROR_UNKNOWN_ERROR			499
#define JANUS_VIDEOCALL_ERROR_NO_MESSAGE			470
#define JANUS_VIDEOCALL_ERROR_INVALID_JSON			471
#define JANUS_VIDEOCALL_ERROR_INVALID_REQUEST		472
#define JANUS_VIDEOCALL_ERROR_REGISTER_FIRST		473
#define JANUS_VIDEOCALL_ERROR_INVALID_ELEMENT		474
#define JANUS_VIDEOCALL_ERROR_MISSING_ELEMENT		475
#define JANUS_VIDEOCALL_ERROR_USERNAME_TAKEN		476
#define JANUS_VIDEOCALL_ERROR_ALREADY_REGISTERED	477
#define JANUS_VIDEOCALL_ERROR_NO_SUCH_USERNAME		478
#define JANUS_VIDEOCALL_ERROR_USE_ECHO_TEST			479
#define JANUS_VIDEOCALL_ERROR_ALREADY_IN_CALL		480
#define JANUS_VIDEOCALL_ERROR_NO_CALL				481
#define JANUS_VIDEOCALL_ERROR_MISSING_SDP			482


/* Plugin implementation */
int janus_videocall_init(janus_callbacks *callback, const char *config_path) {
	if(g_atomic_int_get(&stopping)) {
		/* Still stopping from before */
		return -1;
	}
	if(callback == NULL || config_path == NULL) {
		/* Invalid arguments */
		return -1;
	}

	/* Read configuration */
	char filename[255];
	g_snprintf(filename, 255, "%s/%s.cfg", config_path, JANUS_VIDEOCALL_PACKAGE);
	JANUS_LOG(LOG_VERB, "Configuration file: %s\n", filename);
	janus_config *config = janus_config_parse(filename);
	if(config != NULL) {
		janus_config_print(config);
		janus_config_item *events = janus_config_get_item_drilldown(config, "general", "events");
		if(events != NULL && events->value != NULL)
			notify_events = janus_is_true(events->value);
		if(!notify_events && callback->events_is_enabled()) {
			JANUS_LOG(LOG_WARN, "Notification of events to handlers disabled for %s\n", JANUS_VIDEOCALL_NAME);
		}
	}
	janus_config_destroy(config);
	config = NULL;
	
	sessions = g_hash_table_new_full(g_str_hash, g_str_equal, NULL, (GDestroyNotify)janus_videocall_session_destroy);
	janus_mutex_init(&sessions_mutex);
	messages = g_async_queue_new_full((GDestroyNotify) janus_videocall_message_free);
	/* This is the callback we'll need to invoke to contact the gateway */
	gateway = callback;

	g_atomic_int_set(&initialized, 1);

	/* Launch the thread that will handle incoming messages */
	GError *error = NULL;
	handler_thread = g_thread_try_new("videocall handler", janus_videocall_handler, NULL, &error);
	if(error != NULL) {
		g_atomic_int_set(&initialized, 0);
		JANUS_LOG(LOG_ERR, "Got error %d (%s) trying to launch the VideoCall handler thread...\n", error->code, error->message ? error->message : "??");
		return -1;
	}
	JANUS_LOG(LOG_INFO, "%s initialized!\n", JANUS_VIDEOCALL_NAME);
	return 0;
}

void janus_videocall_destroy(void) {
	if(!g_atomic_int_get(&initialized))
		return;
	g_atomic_int_set(&stopping, 1);

	g_async_queue_push(messages, &exit_message);
	if(handler_thread != NULL) {
		g_thread_join(handler_thread);
		handler_thread = NULL;
	}
	/* FIXME We should destroy the sessions cleanly */
	janus_mutex_lock(&sessions_mutex);
	g_hash_table_destroy(sessions);
	janus_mutex_unlock(&sessions_mutex);
	g_async_queue_unref(messages);
	messages = NULL;
	sessions = NULL;
	g_atomic_int_set(&initialized, 0);
	g_atomic_int_set(&stopping, 0);
	JANUS_LOG(LOG_INFO, "%s destroyed!\n", JANUS_VIDEOCALL_NAME);
}

int janus_videocall_get_api_compatibility(void) {
	/* Important! This is what your plugin MUST always return: don't lie here or bad things will happen */
	return JANUS_PLUGIN_API_VERSION;
}

int janus_videocall_get_version(void) {
	return JANUS_VIDEOCALL_VERSION;
}

const char *janus_videocall_get_version_string(void) {
	return JANUS_VIDEOCALL_VERSION_STRING;
}

const char *janus_videocall_get_description(void) {
	return JANUS_VIDEOCALL_DESCRIPTION;
}

const char *janus_videocall_get_name(void) {
	return JANUS_VIDEOCALL_NAME;
}

const char *janus_videocall_get_author(void) {
	return JANUS_VIDEOCALL_AUTHOR;
}

const char *janus_videocall_get_package(void) {
	return JANUS_VIDEOCALL_PACKAGE;
}

void janus_videocall_create_session(janus_plugin_session *handle, int *error) {
	if(g_atomic_int_get(&stopping) || !g_atomic_int_get(&initialized)) {
		*error = -1;
		return;
	}	
	janus_videocall_session *session = (janus_videocall_session *)g_malloc0(sizeof(janus_videocall_session));
	if(session == NULL) {
		JANUS_LOG(LOG_FATAL, "Memory error!\n");
		*error = -2;
		return;
	}
	session->handle = handle;
	session->has_audio = FALSE;
	session->has_video = FALSE;
	session->audio_active = TRUE;
	session->video_active = TRUE;
	session->bitrate = 0;	/* No limit */
	session->peer = NULL;
	session->sdp = NULL;
	session->username = NULL;
	session->sdp_version = -1;
	janus_mutex_init(&session->rec_mutex);
	g_atomic_int_set(&session->incall, 0);
	g_atomic_int_set(&session->hangingup, 0);
	g_atomic_int_set(&session->destroyed, 0);
	handle->plugin_handle = session;
	janus_refcount_init(&session->ref, janus_videocall_session_free);

	return;
}

void janus_videocall_destroy_session(janus_plugin_session *handle, int *error) {
	if(g_atomic_int_get(&stopping) || !g_atomic_int_get(&initialized)) {
		*error = -1;
		return;
	}
	janus_videocall_session *session = (janus_videocall_session *)handle->plugin_handle; 
	if(!session) {
		JANUS_LOG(LOG_ERR, "No VideoCall session associated with this handle...\n");
		*error = -2;
		return;
	}
	janus_mutex_lock(&sessions_mutex);
	JANUS_LOG(LOG_VERB, "Removing VideoCall user %s session...\n", session->username ? session->username : "'unknown'");
	janus_videocall_hangup_media(handle);
	if(session->username != NULL) {
		int res = g_hash_table_remove(sessions, (gpointer)session->username);
		JANUS_LOG(LOG_VERB, "  -- Removed: %d\n", res);
	}
	janus_mutex_unlock(&sessions_mutex);
	return;
}

json_t *janus_videocall_query_session(janus_plugin_session *handle) {
	if(g_atomic_int_get(&stopping) || !g_atomic_int_get(&initialized)) {
		return NULL;
	}	
	janus_videocall_session *session = (janus_videocall_session *)handle->plugin_handle;
	if(!session) {
		JANUS_LOG(LOG_ERR, "No session associated with this handle...\n");
		return NULL;
	}
	janus_refcount_increase(&session->ref);
	/* Provide some generic info, e.g., if we're in a call and with whom */
	json_t *info = json_object();
	json_object_set_new(info, "state", json_string(session->peer ? "incall" : "idle"));
	json_object_set_new(info, "username", session->username ? json_string(session->username) : NULL);
	if(session->peer) {
		json_object_set_new(info, "peer", session->peer->username ? json_string(session->peer->username) : NULL);
		json_object_set_new(info, "audio_active", session->audio_active ? json_true() : json_false());
		json_object_set_new(info, "video_active", session->video_active ? json_true() : json_false());
		json_object_set_new(info, "bitrate", json_integer(session->bitrate));
		json_object_set_new(info, "slowlink_count", json_integer(session->slowlink_count));
	}
	if(session->arc || session->vrc) {
		json_t *recording = json_object();
		if(session->arc && session->arc->filename)
			json_object_set_new(recording, "audio", json_string(session->arc->filename));
		if(session->vrc && session->vrc->filename)
			json_object_set_new(recording, "video", json_string(session->vrc->filename));
		json_object_set_new(info, "recording", recording);
	}
	json_object_set_new(info, "incall", json_integer(g_atomic_int_get(&session->incall)));
	json_object_set_new(info, "hangingup", json_integer(g_atomic_int_get(&session->hangingup)));
	json_object_set_new(info, "destroyed", json_integer(g_atomic_int_get(&session->destroyed)));
	janus_refcount_decrease(&session->ref);
	return info;
}

struct janus_plugin_result *janus_videocall_handle_message(janus_plugin_session *handle, char *transaction, json_t *message, json_t *jsep) {
	if(g_atomic_int_get(&stopping) || !g_atomic_int_get(&initialized))
		return janus_plugin_result_new(JANUS_PLUGIN_ERROR, g_atomic_int_get(&stopping) ? "Shutting down" : "Plugin not initialized", NULL);
	janus_videocall_session *session = (janus_videocall_session *)handle->plugin_handle;
	if(!session)
		return janus_plugin_result_new(JANUS_PLUGIN_ERROR, "No session associated with this handle", NULL);

	janus_videocall_message *msg = g_malloc0(sizeof(janus_videocall_message));
	if(msg == NULL) {
		JANUS_LOG(LOG_FATAL, "Memory error!\n");
		return janus_plugin_result_new(JANUS_PLUGIN_ERROR, "Memory error", NULL);
	}
	/* Increase the reference counter for this session: we'll decrease it after we handle the message */
	janus_refcount_increase(&session->ref);

	msg->handle = handle;
	msg->transaction = transaction;
	msg->message = message;
	msg->jsep = jsep;
	g_async_queue_push(messages, msg);

	/* All the requests to this plugin are handled asynchronously */
	return janus_plugin_result_new(JANUS_PLUGIN_OK_WAIT, NULL, NULL);
}

void janus_videocall_setup_media(janus_plugin_session *handle) {
	JANUS_LOG(LOG_INFO, "[%s-%p] WebRTC media is now available\n", JANUS_VIDEOCALL_PACKAGE, handle);
	if(g_atomic_int_get(&stopping) || !g_atomic_int_get(&initialized))
		return;
	janus_videocall_session *session = (janus_videocall_session *)handle->plugin_handle;	
	if(!session) {
		JANUS_LOG(LOG_ERR, "No session associated with this handle...\n");
		return;
	}
	if(g_atomic_int_get(&session->destroyed))
		return;
	g_atomic_int_set(&session->hangingup, 0);
	/* We really don't care, as we only relay RTP/RTCP we get in the first place anyway */
}

void janus_videocall_incoming_rtp(janus_plugin_session *handle, int video, char *buf, int len) {
	if(handle == NULL || g_atomic_int_get(&handle->stopped) || g_atomic_int_get(&stopping) || !g_atomic_int_get(&initialized))
		return;
	if(gateway) {
		/* Honour the audio/video active flags */
		janus_videocall_session *session = (janus_videocall_session *)handle->plugin_handle;	
		if(!session) {
			JANUS_LOG(LOG_ERR, "No session associated with this handle...\n");
			return;
		}
		if(!session->peer) {
			JANUS_LOG(LOG_ERR, "Session has no peer...\n");
			return;
		}
		if(g_atomic_int_get(&session->destroyed) || session->peer->destroyed)
			return;
		if((!video && session->audio_active) || (video && session->video_active)) {
			/* Save the frame if we're recording */
			janus_recorder_save_frame(video ? session->vrc : session->arc, buf, len);
			/* Forward the packet to the peer */
			gateway->relay_rtp(session->peer->handle, video, buf, len);
		}
	}
}

void janus_videocall_incoming_rtcp(janus_plugin_session *handle, int video, char *buf, int len) {
	if(handle == NULL || g_atomic_int_get(&handle->stopped) || g_atomic_int_get(&stopping) || !g_atomic_int_get(&initialized))
		return;
	if(gateway) {
		janus_videocall_session *session = (janus_videocall_session *)handle->plugin_handle;	
		if(!session) {
			JANUS_LOG(LOG_ERR, "No session associated with this handle...\n");
			return;
		}
		if(!session->peer) {
			JANUS_LOG(LOG_ERR, "Session has no peer...\n");
			return;
		}
		if(g_atomic_int_get(&session->destroyed) || session->peer->destroyed)
			return;
		guint32 bitrate = janus_rtcp_get_remb(buf, len);
		if(bitrate > 0) {
			/* If a REMB arrived, make sure we cap it to our configuration, and send it as a video RTCP */
			if(session->bitrate > 0)
				janus_rtcp_cap_remb(buf, len, session->bitrate);
			gateway->relay_rtcp(session->peer->handle, 1, buf, len);
			return;
		}
		gateway->relay_rtcp(session->peer->handle, video, buf, len);
	}
}

void janus_videocall_incoming_data(janus_plugin_session *handle, char *buf, int len) {
	if(handle == NULL || g_atomic_int_get(&handle->stopped) || g_atomic_int_get(&stopping) || !g_atomic_int_get(&initialized))
		return;
	if(gateway) {
		janus_videocall_session *session = (janus_videocall_session *)handle->plugin_handle;	
		if(!session) {
			JANUS_LOG(LOG_ERR, "No session associated with this handle...\n");
			return;
		}
		if(!session->peer) {
			JANUS_LOG(LOG_ERR, "Session has no peer...\n");
			return;
		}
		if(g_atomic_int_get(&session->destroyed) || session->peer->destroyed)
			return;
		if(buf == NULL || len <= 0)
			return;
		char *text = g_malloc0(len+1);
		if(text == NULL) {
			JANUS_LOG(LOG_FATAL, "Memory error!\n");
			return;
		}
		memcpy(text, buf, len);
		*(text+len) = '\0';
		JANUS_LOG(LOG_VERB, "Got a DataChannel message (%zu bytes) to forward: %s\n", strlen(text), text);
		gateway->relay_data(session->peer->handle, text, strlen(text));
		g_free(text);
	}
}

void janus_videocall_slow_link(janus_plugin_session *handle, int uplink, int video) {
	/* The core is informing us that our peer got or sent too many NACKs, are we pushing media too hard? */
	if(handle == NULL || g_atomic_int_get(&handle->stopped) || g_atomic_int_get(&stopping) || !g_atomic_int_get(&initialized))
		return;
	janus_videocall_session *session = (janus_videocall_session *)handle->plugin_handle;	
	if(!session) {
		JANUS_LOG(LOG_ERR, "No session associated with this handle...\n");
		return;
	}
	if(g_atomic_int_get(&session->destroyed))
		return;
	session->slowlink_count++;
	if(uplink && !video && !session->audio_active) {
		/* We're not relaying audio and the peer is expecting it, so NACKs are normal */
		JANUS_LOG(LOG_VERB, "Getting a lot of NACKs (slow uplink) for audio, but that's expected, a configure disabled the audio forwarding\n");
	} else if(uplink && video && !session->video_active) {
		/* We're not relaying video and the peer is expecting it, so NACKs are normal */
		JANUS_LOG(LOG_VERB, "Getting a lot of NACKs (slow uplink) for video, but that's expected, a configure disabled the video forwarding\n");
	} else {
		/* Slow uplink or downlink, maybe we set the bitrate cap too high? */
		if(video) {
			/* Halve the bitrate, but don't go too low... */
			if(!uplink) {
				/* Downlink issue, user has trouble sending, halve this user's bitrate cap */
				session->bitrate = session->bitrate > 0 ? session->bitrate : 512*1024;
				session->bitrate = session->bitrate/2;
				if(session->bitrate < 64*1024)
					session->bitrate = 64*1024;
			} else {
				/* Uplink issue, user has trouble receiving, halve this user's peer's bitrate cap */
				if(session->peer == NULL || session->peer->handle == NULL)
					return;	/* Nothing to do */
				session->peer->bitrate = session->peer->bitrate > 0 ? session->peer->bitrate : 512*1024;
				session->peer->bitrate = session->peer->bitrate/2;
				if(session->peer->bitrate < 64*1024)
					session->peer->bitrate = 64*1024;
			}
			JANUS_LOG(LOG_WARN, "Getting a lot of NACKs (slow %s) for %s, forcing a lower REMB: %"SCNu32"\n",
				uplink ? "uplink" : "downlink", video ? "video" : "audio", uplink ? session->peer->bitrate : session->bitrate);
			/* ... and send a new REMB back */
			char rtcpbuf[24];
			janus_rtcp_remb((char *)(&rtcpbuf), 24, uplink ? session->peer->bitrate : session->bitrate);
			gateway->relay_rtcp(uplink ? session->peer->handle : handle, 1, rtcpbuf, 24);
			/* As a last thing, notify the affected user about this */
			json_t *event = json_object();
			json_object_set_new(event, "videocall", json_string("event"));
			json_t *result = json_object();
			json_object_set_new(result, "status", json_string("slow_link"));
			json_object_set_new(result, "bitrate", json_integer(uplink ? session->peer->bitrate : session->bitrate));
			json_object_set_new(event, "result", result);
			gateway->push_event(uplink ? session->peer->handle : handle, &janus_videocall_plugin, NULL, event, NULL);
			json_decref(event);
		}
	}
}

void janus_videocall_hangup_media(janus_plugin_session *handle) {
	JANUS_LOG(LOG_INFO, "[%s-%p] No WebRTC media anymore\n", JANUS_VIDEOCALL_PACKAGE, handle);
	if(g_atomic_int_get(&stopping) || !g_atomic_int_get(&initialized))
		return;
	janus_videocall_session *session = (janus_videocall_session *)handle->plugin_handle;	
	if(!session) {
		JANUS_LOG(LOG_ERR, "No session associated with this handle...\n");
		return;
	}
	if(g_atomic_int_get(&session->destroyed))
		return;
	if(g_atomic_int_add(&session->hangingup, 1))
		return;
	/* Get rid of the recorders, if available */
	janus_mutex_lock(&session->rec_mutex);
	if(session->arc) {
		janus_recorder_close(session->arc);
		JANUS_LOG(LOG_INFO, "Closed audio recording %s\n", session->arc->filename ? session->arc->filename : "??");
		janus_recorder_free(session->arc);
	}
	session->arc = NULL;
	if(session->vrc) {
		janus_recorder_close(session->vrc);
		JANUS_LOG(LOG_INFO, "Closed video recording %s\n", session->vrc->filename ? session->vrc->filename : "??");
		janus_recorder_free(session->vrc);
	}
	session->vrc = NULL;
	janus_mutex_unlock(&session->rec_mutex);
	if(session->peer) {
		/* Send event to our peer too */
		json_t *call = json_object();
		json_object_set_new(call, "videocall", json_string("event"));
		json_t *calling = json_object();
		json_object_set_new(calling, "event", json_string("hangup"));
		json_object_set_new(calling, "username", json_string(session->username));
		json_object_set_new(calling, "reason", json_string("Remote WebRTC hangup"));
		json_object_set_new(call, "result", calling);
		gateway->close_pc(session->peer->handle);
		int ret = gateway->push_event(session->peer->handle, &janus_videocall_plugin, NULL, call, NULL);
		JANUS_LOG(LOG_VERB, "  >> Pushing event to peer: %d (%s)\n", ret, janus_get_api_error(ret));
		json_decref(call);
		/* Also notify event handlers */
		if(notify_events && gateway->events_is_enabled()) {
			json_t *info = json_object();
			json_object_set_new(info, "event", json_string("hangup"));
			json_object_set_new(info, "reason", json_string("Remote WebRTC hangup"));
			gateway->notify_event(&janus_videocall_plugin, session->peer->handle, info);
		}
	}
	session->peer = NULL;
	g_free(session->sdp);
	session->sdp = NULL;
	session->sdp_version = -1;
	/* Reset controls */
	session->has_audio = FALSE;
	session->has_video = FALSE;
	session->audio_active = TRUE;
	session->video_active = TRUE;
	session->bitrate = 0;
}

/* Thread to handle incoming messages */
static void *janus_videocall_handler(void *data) {
	JANUS_LOG(LOG_VERB, "Joining VideoCall handler thread\n");
	janus_videocall_message *msg = NULL;
	int error_code = 0;
	char error_cause[512];
	json_t *root = NULL;
	while(g_atomic_int_get(&initialized) && !g_atomic_int_get(&stopping)) {
		msg = g_async_queue_pop(messages);
		if(msg == NULL)
			continue;
		if(msg == &exit_message)
			break;
		if(msg->handle == NULL) {
			janus_videocall_message_free(msg);
			continue;
		}
		janus_videocall_session *session = (janus_videocall_session *)msg->handle->plugin_handle;
		if(!session) {
			JANUS_LOG(LOG_ERR, "No session associated with this handle...\n");
			janus_videocall_message_free(msg);
			continue;
		}
		if(g_atomic_int_get(&session->destroyed)) {
			janus_videocall_message_free(msg);
			continue;
		}
		/* Handle request */
		error_code = 0;
		root = msg->message;
		if(msg->message == NULL) {
			JANUS_LOG(LOG_ERR, "No message??\n");
			error_code = JANUS_VIDEOCALL_ERROR_NO_MESSAGE;
			g_snprintf(error_cause, 512, "%s", "No message??");
			goto error;
		}
		if(!json_is_object(root)) {
			JANUS_LOG(LOG_ERR, "JSON error: not an object\n");
			error_code = JANUS_VIDEOCALL_ERROR_INVALID_JSON;
			g_snprintf(error_cause, 512, "JSON error: not an object");
			goto error;
		}
		JANUS_VALIDATE_JSON_OBJECT(root, request_parameters,
			error_code, error_cause, TRUE,
			JANUS_VIDEOCALL_ERROR_MISSING_ELEMENT, JANUS_VIDEOCALL_ERROR_INVALID_ELEMENT);
		if(error_code != 0)
			goto error;
		const char *msg_sdp_type = json_string_value(json_object_get(msg->jsep, "type"));
		const char *msg_sdp = json_string_value(json_object_get(msg->jsep, "sdp"));
		json_t *request = json_object_get(root, "request");
		const char *request_text = json_string_value(request);
		json_t *result = NULL;
<<<<<<< HEAD
		gboolean sdp_update = FALSE;
		if(json_object_get(msg->jsep, "update") != NULL)
			sdp_update = json_is_true(json_object_get(msg->jsep, "update"));
=======
>>>>>>> eba7723f
		if(!strcasecmp(request_text, "list")) {
			result = json_object();
			json_t *list = json_array();
			JANUS_LOG(LOG_VERB, "Request for the list of peers\n");
			/* Return a list of all available mountpoints */
			janus_mutex_lock(&sessions_mutex);
			GHashTableIter iter;
			gpointer value;
			g_hash_table_iter_init(&iter, sessions);
			while (g_hash_table_iter_next(&iter, NULL, &value)) {
				janus_videocall_session *user = value;
				if(user != NULL) {
					janus_refcount_increase(&user->ref);
					if(user->username != NULL)
						json_array_append_new(list, json_string(user->username));
					janus_refcount_decrease(&user->ref);
				}
			}
			json_object_set_new(result, "list", list);
			janus_mutex_unlock(&sessions_mutex);
		} else if(!strcasecmp(request_text, "register")) {
			/* Map this handle to a username */
			if(session->username != NULL) {
				JANUS_LOG(LOG_ERR, "Already registered (%s)\n", session->username);
				error_code = JANUS_VIDEOCALL_ERROR_ALREADY_REGISTERED;
				g_snprintf(error_cause, 512, "Already registered (%s)", session->username);
				goto error;
			}
			JANUS_VALIDATE_JSON_OBJECT(root, username_parameters,
				error_code, error_cause, TRUE,
				JANUS_VIDEOCALL_ERROR_MISSING_ELEMENT, JANUS_VIDEOCALL_ERROR_INVALID_ELEMENT);
			if(error_code != 0)
				goto error;
			json_t *username = json_object_get(root, "username");
			const char *username_text = json_string_value(username);
			janus_mutex_lock(&sessions_mutex);
			if(g_hash_table_lookup(sessions, username_text) != NULL) {
				janus_mutex_unlock(&sessions_mutex);
				JANUS_LOG(LOG_ERR, "Username '%s' already taken\n", username_text);
				error_code = JANUS_VIDEOCALL_ERROR_USERNAME_TAKEN;
				g_snprintf(error_cause, 512, "Username '%s' already taken", username_text);
				goto error;
			}
			janus_mutex_unlock(&sessions_mutex);
			session->username = g_strdup(username_text);
			janus_mutex_lock(&sessions_mutex);
			g_hash_table_insert(sessions, (gpointer)session->username, session);
			janus_mutex_unlock(&sessions_mutex);
			result = json_object();
			json_object_set_new(result, "event", json_string("registered"));
			json_object_set_new(result, "username", json_string(username_text));
			/* Also notify event handlers */
			if(notify_events && gateway->events_is_enabled()) {
				json_t *info = json_object();
				json_object_set_new(info, "event", json_string("registered"));
				json_object_set_new(info, "username", json_string(username_text));
				gateway->notify_event(&janus_videocall_plugin, session->handle, info);
			}
		} else if(!strcasecmp(request_text, "call")) {
			/* Call another peer */
			if(session->username == NULL) {
				JANUS_LOG(LOG_ERR, "Register a username first\n");
				error_code = JANUS_VIDEOCALL_ERROR_REGISTER_FIRST;
				g_snprintf(error_cause, 512, "Register a username first");
				/* Hangup the call attempt of the user */
				gateway->close_pc(session->handle);
				goto error;
			}
			if(session->peer != NULL) {
				JANUS_LOG(LOG_ERR, "Already in a call\n");
				error_code = JANUS_VIDEOCALL_ERROR_ALREADY_IN_CALL;
				g_snprintf(error_cause, 512, "Already in a call");
				/* Hangup the call attempt of the user */
				gateway->close_pc(session->handle);
				goto error;
			}
			if(!g_atomic_int_compare_and_exchange(&session->incall, 0, 1)) {
				JANUS_LOG(LOG_ERR, "Already in a call (but no peer?)\n");
				error_code = JANUS_VIDEOCALL_ERROR_ALREADY_IN_CALL;
				g_snprintf(error_cause, 512, "Already in a call (but no peer)");
				/* Hangup the call attempt of the user */
				gateway->close_pc(session->handle);
				goto error;
			}
			JANUS_VALIDATE_JSON_OBJECT(root, username_parameters,
				error_code, error_cause, TRUE,
				JANUS_VIDEOCALL_ERROR_MISSING_ELEMENT, JANUS_VIDEOCALL_ERROR_INVALID_ELEMENT);
			if(error_code != 0) {
				/* Hangup the call attempt of the user */
				g_atomic_int_set(&session->incall, 0);
				gateway->close_pc(session->handle);
				goto error;
			}
			json_t *username = json_object_get(root, "username");
			const char *username_text = json_string_value(username);
			if(!strcmp(username_text, session->username)) {
				g_atomic_int_set(&session->incall, 0);
				JANUS_LOG(LOG_ERR, "You can't call yourself... use the EchoTest for that\n");
				error_code = JANUS_VIDEOCALL_ERROR_USE_ECHO_TEST;
				g_snprintf(error_cause, 512, "You can't call yourself... use the EchoTest for that");
				/* Hangup the call attempt of the user */
				gateway->close_pc(session->handle);
				goto error;
			}
			janus_mutex_lock(&sessions_mutex);
			janus_videocall_session *peer = g_hash_table_lookup(sessions, username_text);
			if(peer == NULL || peer->destroyed) {
				g_atomic_int_set(&session->incall, 0);
				janus_mutex_unlock(&sessions_mutex);
				JANUS_LOG(LOG_ERR, "Username '%s' doesn't exist\n", username_text);
				error_code = JANUS_VIDEOCALL_ERROR_NO_SUCH_USERNAME;
				g_snprintf(error_cause, 512, "Username '%s' doesn't exist", username_text);
				/* Hangup the call attempt of the user */
				gateway->close_pc(session->handle);
				goto error;
			}
			janus_refcount_increase(&peer->ref);	/* If the call attempt proceeds we keep the reference */
			if(g_atomic_int_get(&peer->incall) || peer->peer != NULL) {
				g_atomic_int_set(&session->incall, 0);
				janus_refcount_decrease(&peer->ref);
				janus_mutex_unlock(&sessions_mutex);
				JANUS_LOG(LOG_VERB, "%s is busy\n", username_text);
				result = json_object();
				json_object_set_new(result, "event", json_string("hangup"));
				json_object_set_new(result, "username", json_string(session->username));
				json_object_set_new(result, "reason", json_string("User busy"));
				/* Also notify event handlers */
				if(notify_events && gateway->events_is_enabled()) {
					json_t *info = json_object();
					json_object_set_new(info, "event", json_string("hangup"));
					json_object_set_new(info, "reason", json_string("User busy"));
					gateway->notify_event(&janus_videocall_plugin, session->handle, info);
				}
				/* Hangup the call attempt of the user */
				gateway->close_pc(session->handle);
			} else {
				/* Any SDP to handle? if not, something's wrong */
				if(!msg_sdp) {
					g_atomic_int_set(&session->incall, 0);
					janus_refcount_decrease(&peer->ref);
					janus_mutex_unlock(&sessions_mutex);
					JANUS_LOG(LOG_ERR, "Missing SDP\n");
					error_code = JANUS_VIDEOCALL_ERROR_MISSING_SDP;
					g_snprintf(error_cause, 512, "Missing SDP");
					goto error;
				}
				g_atomic_int_set(&peer->incall, 1);
				session->peer = peer;
				peer->peer = session;
				session->has_audio = (strstr(msg_sdp, "m=audio") != NULL);
				session->has_video = (strstr(msg_sdp, "m=video") != NULL);
				janus_mutex_unlock(&sessions_mutex);
				JANUS_LOG(LOG_VERB, "%s is calling %s\n", session->username, session->peer->username);
				JANUS_LOG(LOG_VERB, "This is involving a negotiation (%s) as well:\n%s\n", msg_sdp_type, msg_sdp);
				/* Send SDP to our peer */
				json_t *call = json_object();
				json_object_set_new(call, "videocall", json_string("event"));
				json_t *calling = json_object();
				json_object_set_new(calling, "event", json_string("incomingcall"));
				json_object_set_new(calling, "username", json_string(session->username));
				json_object_set_new(call, "result", calling);
				json_t *jsep = json_pack("{ssss}", "type", msg_sdp_type, "sdp", msg_sdp);
				g_atomic_int_set(&session->hangingup, 0);
				int ret = gateway->push_event(peer->handle, &janus_videocall_plugin, NULL, call, jsep);
				JANUS_LOG(LOG_VERB, "  >> Pushing event to peer: %d (%s)\n", ret, janus_get_api_error(ret));
				json_decref(call);
				json_decref(jsep);
				/* Send an ack back */
				result = json_object();
				json_object_set_new(result, "event", json_string("calling"));
				/* Also notify event handlers */
				if(notify_events && gateway->events_is_enabled()) {
					json_t *info = json_object();
					json_object_set_new(info, "event", json_string("calling"));
					gateway->notify_event(&janus_videocall_plugin, session->handle, info);
				}
			}
		} else if(!strcasecmp(request_text, "accept")) {
			/* Accept a call from another peer */
			if(session->peer == NULL || !g_atomic_int_get(&session->incall) || !g_atomic_int_get(&session->peer->incall)) {
				JANUS_LOG(LOG_ERR, "No incoming call to accept\n");
				error_code = JANUS_VIDEOCALL_ERROR_NO_CALL;
				g_snprintf(error_cause, 512, "No incoming call to accept");
				goto error;
			}
			janus_refcount_increase(&session->peer->ref);
			/* Any SDP to handle? if not, something's wrong */
			if(!msg_sdp) {
				janus_refcount_decrease(&session->peer->ref);
				JANUS_LOG(LOG_ERR, "Missing SDP\n");
				error_code = JANUS_VIDEOCALL_ERROR_MISSING_SDP;
				g_snprintf(error_cause, 512, "Missing SDP");
				goto error;
			}
			JANUS_LOG(LOG_VERB, "%s is accepting a call from %s\n", session->username, session->peer->username);
			JANUS_LOG(LOG_VERB, "This is involving a negotiation (%s) as well:\n%s\n", msg_sdp_type, msg_sdp);
			session->has_audio = (strstr(msg_sdp, "m=audio") != NULL);
			session->has_video = (strstr(msg_sdp, "m=video") != NULL);
			/* Send SDP to our peer */
			session->sdp = g_strdup(msg_sdp);
			json_t *jsep = json_pack("{ssss}", "type", msg_sdp_type, "sdp", msg_sdp);
			json_t *call = json_object();
			json_object_set_new(call, "videocall", json_string("event"));
			json_t *calling = json_object();
			json_object_set_new(calling, "event", json_string("accepted"));
			json_object_set_new(calling, "username", json_string(session->username));
			json_object_set_new(call, "result", calling);
			g_atomic_int_set(&session->hangingup, 0);
			int ret = gateway->push_event(session->peer->handle, &janus_videocall_plugin, NULL, call, jsep);
			JANUS_LOG(LOG_VERB, "  >> Pushing event to peer: %d (%s)\n", ret, janus_get_api_error(ret));
			json_decref(call);
			json_decref(jsep);
			/* Send an ack back */
			result = json_object();
			json_object_set_new(result, "event", json_string("accepted"));
			/* Also notify event handlers */
			if(notify_events && gateway->events_is_enabled()) {
				json_t *info = json_object();
				json_object_set_new(info, "event", json_string("accepted"));
				gateway->notify_event(&janus_videocall_plugin, session->handle, info);
			}
		} else if(!strcasecmp(request_text, "set")) {
			/* Update the local configuration (audio/video mute/unmute, bitrate cap or recording) */
			JANUS_VALIDATE_JSON_OBJECT(root, set_parameters,
				error_code, error_cause, TRUE,
				JANUS_VIDEOCALL_ERROR_MISSING_ELEMENT, JANUS_VIDEOCALL_ERROR_INVALID_ELEMENT);
			if(error_code != 0)
				goto error;
			json_t *audio = json_object_get(root, "audio");
			json_t *video = json_object_get(root, "video");
			json_t *bitrate = json_object_get(root, "bitrate");
			json_t *record = json_object_get(root, "record");
			json_t *recfile = json_object_get(root, "filename");
			json_t *refresh = json_object_get(root, "refresh");
			if(audio) {
				session->audio_active = json_is_true(audio);
				JANUS_LOG(LOG_VERB, "Setting audio property: %s\n", session->audio_active ? "true" : "false");
			}
			if(video) {
				if(!session->video_active && json_is_true(video)) {
					/* Send a PLI */
					JANUS_LOG(LOG_VERB, "Just (re-)enabled video, sending a PLI to recover it\n");
					char buf[12];
					janus_rtcp_pli((char *)&buf, 12);
					gateway->relay_rtcp(session->handle, 1, buf, 12);
				}
				session->video_active = json_is_true(video);
				JANUS_LOG(LOG_VERB, "Setting video property: %s\n", session->video_active ? "true" : "false");
			}
			if(bitrate) {
				session->bitrate = json_integer_value(bitrate);
				JANUS_LOG(LOG_VERB, "Setting video bitrate: %"SCNu32"\n", session->bitrate);
				if(session->bitrate > 0) {
					/* FIXME Generate a new REMB (especially useful for Firefox, which doesn't send any we can cap later) */
					char buf[24];
					janus_rtcp_remb((char *)&buf, 24, session->bitrate);
					JANUS_LOG(LOG_VERB, "Sending REMB\n");
					gateway->relay_rtcp(session->handle, 1, buf, 24);
					/* FIXME How should we handle a subsequent "no limit" bitrate? */
				}
			}
			if(record) {
				if(msg_sdp) {
					session->has_audio = (strstr(msg_sdp, "m=audio") != NULL);
					session->has_video = (strstr(msg_sdp, "m=video") != NULL);
				}
				gboolean recording = json_is_true(record);
				const char *recording_base = json_string_value(recfile);
				JANUS_LOG(LOG_VERB, "Recording %s (base filename: %s)\n", recording ? "enabled" : "disabled", recording_base ? recording_base : "not provided");
				janus_mutex_lock(&session->rec_mutex);
				if(!recording) {
					/* Not recording (anymore?) */
					if(session->arc) {
						janus_recorder_close(session->arc);
						JANUS_LOG(LOG_INFO, "Closed audio recording %s\n", session->arc->filename ? session->arc->filename : "??");
						janus_recorder_free(session->arc);
					}
					session->arc = NULL;
					if(session->vrc) {
						janus_recorder_close(session->vrc);
						JANUS_LOG(LOG_INFO, "Closed video recording %s\n", session->vrc->filename ? session->vrc->filename : "??");
						janus_recorder_free(session->vrc);
					}
					session->vrc = NULL;
				} else {
					/* We've started recording, send a PLI and go on */
					char filename[255];
					gint64 now = janus_get_real_time();
					if(session->has_audio) {
						/* FIXME We assume we're recording Opus, here */
						memset(filename, 0, 255);
						if(recording_base) {
							/* Use the filename and path we have been provided */
							g_snprintf(filename, 255, "%s-audio", recording_base);
							session->arc = janus_recorder_create(NULL, "opus", filename);
							if(session->arc == NULL) {
								/* FIXME We should notify the fact the recorder could not be created */
								JANUS_LOG(LOG_ERR, "Couldn't open an audio recording file for this VideoCall user!\n");
							}
						} else {
							/* Build a filename */
							g_snprintf(filename, 255, "videocall-%s-%s-%"SCNi64"-audio",
								session->username ? session->username : "unknown",
								(session->peer && session->peer->username) ? session->peer->username : "unknown",
								now);
							session->arc = janus_recorder_create(NULL, "opus", filename);
							if(session->arc == NULL) {
								/* FIXME We should notify the fact the recorder could not be created */
								JANUS_LOG(LOG_ERR, "Couldn't open an audio recording file for this VideoCall user!\n");
							}
						}
					}
					if(session->has_video) {
						/* FIXME We assume we're recording VP8, here */
						memset(filename, 0, 255);
						if(recording_base) {
							/* Use the filename and path we have been provided */
							g_snprintf(filename, 255, "%s-video", recording_base);
							session->vrc = janus_recorder_create(NULL, "vp8", filename);
							if(session->vrc == NULL) {
								/* FIXME We should notify the fact the recorder could not be created */
								JANUS_LOG(LOG_ERR, "Couldn't open an video recording file for this VideoCall user!\n");
							}
						} else {
							/* Build a filename */
							g_snprintf(filename, 255, "videocall-%s-%s-%"SCNi64"-video",
								session->username ? session->username : "unknown",
								(session->peer && session->peer->username) ? session->peer->username : "unknown",
								now);
							session->vrc = janus_recorder_create(NULL, "vp8", filename);
							if(session->vrc == NULL) {
								/* FIXME We should notify the fact the recorder could not be created */
								JANUS_LOG(LOG_ERR, "Couldn't open an video recording file for this VideoCall user!\n");
							}
						}
						/* Send a PLI */
						JANUS_LOG(LOG_VERB, "Recording video, sending a PLI to kickstart it\n");
						char buf[12];
						janus_rtcp_pli((char *)&buf, 12);
						gateway->relay_rtcp(session->handle, 1, buf, 12);
					}
				}
				janus_mutex_unlock(&session->rec_mutex);
			}
			/* Also notify event handlers */
			if(notify_events && gateway->events_is_enabled()) {
				json_t *info = json_object();
				json_object_set_new(info, "event", json_string("configured"));
				json_object_set_new(info, "audio_active", session->audio_active ? json_true() : json_false());
				json_object_set_new(info, "video_active", session->video_active ? json_true() : json_false());
				json_object_set_new(info, "bitrate", json_integer(session->bitrate));
				if(session->arc || session->vrc) {
					json_t *recording = json_object();
					if(session->arc && session->arc->filename)
						json_object_set_new(recording, "audio", json_string(session->arc->filename));
					if(session->vrc && session->vrc->filename)
						json_object_set_new(recording, "video", json_string(session->vrc->filename));
					json_object_set_new(info, "recording", recording);
				}
				gateway->notify_event(&janus_videocall_plugin, session->handle, info);
			}
			/* Send an ack back */
			result = json_object();
			json_object_set_new(result, "event", json_string("set"));
			/* If this is for an ICE restart, prepare the SDP to send back too */
			gboolean do_refresh = refresh ? json_is_true(refresh) : FALSE;
			if(do_refresh && !sdp_update) {
				JANUS_LOG(LOG_WARN, "Got a 'refresh' request, but no SDP update? Ignoring...\n");
			}
			if(sdp_update) {
				if(session->peer != NULL && session->peer->sdp != NULL) {
					janus_refcount_increase(&session->peer->ref);
					char temp_error[512];
					/* Parse the SDP our peer gave us and increase the version */
					janus_sdp *parsed_sdp = janus_sdp_parse(session->peer->sdp, temp_error, sizeof(temp_error));
					if(session->sdp_version == -1)
						session->sdp_version = parsed_sdp->o_version;
					session->sdp_version++;
					parsed_sdp->o_version = session->sdp_version;
					/* Generate a new SDP */
					char *sdp = janus_sdp_write(parsed_sdp);
					janus_sdp_free(parsed_sdp);
					janus_refcount_decrease(&session->peer->ref);
					/* Answer back */
					json_t *event = json_object();
					json_object_set_new(event, "videocall", json_string("event"));
					json_object_set_new(event, "result", result);
					json_t *jsep = json_pack("{ssss}", "type", "answer", "sdp", sdp);
					json_object_set_new(jsep, "update", json_true());
					int ret = gateway->push_event(session->handle, &janus_videocall_plugin, msg->transaction, event, jsep);
					JANUS_LOG(LOG_VERB, "  >> Pushing event: %d (%s)\n", ret, janus_get_api_error(ret));
					json_decref(event);
					json_decref(jsep);
					g_free(sdp);
					janus_videocall_message_free(msg);
					continue;
				}
			}
		} else if(!strcasecmp(request_text, "hangup")) {
			json_t *hangup = json_object_get(root, "reason");
			if(hangup && !json_is_string(hangup)) {
				JANUS_LOG(LOG_WARN, "Invalid element (hangup should be a string), ignoring\n");
				hangup = NULL;
			}
			const char *hangup_text = hangup ? json_string_value(hangup) : "We did the hangup";
			/* Hangup an ongoing call or reject an incoming one */
			janus_videocall_session *peer = session->peer;
			if(peer == NULL) {
				JANUS_LOG(LOG_WARN, "No call to hangup\n");
			} else {
				JANUS_LOG(LOG_VERB, "%s is hanging up the call with %s (%s)\n", session->username, peer->username, hangup_text);
			}
			/* Check if we still need to remove any reference */
			if(peer && g_atomic_int_compare_and_exchange(&peer->incall, 1, 0)) {
				janus_refcount_decrease(&session->ref);
			}
			if(g_atomic_int_compare_and_exchange(&session->incall, 1, 0) && peer) {
				janus_refcount_decrease(&peer->ref);
			}
			/* Notify the success as an hangup message */
			result = json_object();
			json_object_set_new(result, "event", json_string("hangup"));
			json_object_set_new(result, "username", json_string(session->username));
			json_object_set_new(result, "reason", json_string(hangup_text));
			json_object_set_new(result, "reason", json_string("Explicit hangup"));
			/* Also notify event handlers */
			if(notify_events && gateway->events_is_enabled()) {
				json_t *info = json_object();
				json_object_set_new(info, "event", json_string("hangup"));
				json_object_set_new(info, "reason", json_string("Explicit hangup"));
				gateway->notify_event(&janus_videocall_plugin, session->handle, info);
			}
			/* Hangup the call on the user, if it's still up */
			gateway->close_pc(session->handle);
			if(peer != NULL) {
				/* Send event to our peer too */
				json_t *call = json_object();
				json_object_set_new(call, "videocall", json_string("event"));
				json_t *calling = json_object();
				json_object_set_new(calling, "event", json_string("hangup"));
				json_object_set_new(calling, "username", json_string(session->username));
				json_object_set_new(calling, "reason", json_string(hangup_text));
				json_object_set_new(call, "result", calling);
				gateway->close_pc(peer->handle);
				int ret = gateway->push_event(peer->handle, &janus_videocall_plugin, NULL, call, NULL);
				JANUS_LOG(LOG_VERB, "  >> Pushing event to peer: %d (%s)\n", ret, janus_get_api_error(ret));
				json_decref(call);
				/* Also notify event handlers */
				if(notify_events && gateway->events_is_enabled()) {
					json_t *info = json_object();
					json_object_set_new(info, "event", json_string("hangup"));
					json_object_set_new(info, "reason", json_string("Remote hangup"));
					gateway->notify_event(&janus_videocall_plugin, peer->handle, info);
				}
				/* Hangup the call on the peer, if it's still up */
				gateway->close_pc(peer->handle);
			}
		} else {
			JANUS_LOG(LOG_ERR, "Unknown request (%s)\n", request_text);
			error_code = JANUS_VIDEOCALL_ERROR_INVALID_REQUEST;
			g_snprintf(error_cause, 512, "Unknown request (%s)", request_text);
			goto error;
		}

		/* Prepare JSON event */
		json_t *event = json_object();
		json_object_set_new(event, "videocall", json_string("event"));
		if(result != NULL)
			json_object_set_new(event, "result", result);
		int ret = gateway->push_event(msg->handle, &janus_videocall_plugin, msg->transaction, event, NULL);
		JANUS_LOG(LOG_VERB, "  >> Pushing event: %d (%s)\n", ret, janus_get_api_error(ret));
		json_decref(event);
		janus_videocall_message_free(msg);
		continue;
		
error:
		{
			/* Prepare JSON error event */
			json_t *event = json_object();
			json_object_set_new(event, "videocall", json_string("event"));
			json_object_set_new(event, "error_code", json_integer(error_code));
			json_object_set_new(event, "error", json_string(error_cause));
			int ret = gateway->push_event(msg->handle, &janus_videocall_plugin, msg->transaction, event, NULL);
			JANUS_LOG(LOG_VERB, "  >> Pushing event: %d (%s)\n", ret, janus_get_api_error(ret));
			json_decref(event);
			janus_videocall_message_free(msg);
		}
	}
	JANUS_LOG(LOG_VERB, "Leaving VideoCall handler thread\n");
	return NULL;
}<|MERGE_RESOLUTION|>--- conflicted
+++ resolved
@@ -890,12 +890,9 @@
 		json_t *request = json_object_get(root, "request");
 		const char *request_text = json_string_value(request);
 		json_t *result = NULL;
-<<<<<<< HEAD
 		gboolean sdp_update = FALSE;
 		if(json_object_get(msg->jsep, "update") != NULL)
 			sdp_update = json_is_true(json_object_get(msg->jsep, "update"));
-=======
->>>>>>> eba7723f
 		if(!strcasecmp(request_text, "list")) {
 			result = json_object();
 			json_t *list = json_array();
