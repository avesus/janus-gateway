/*! \file   janus.c
 * \author Lorenzo Miniero <lorenzo@meetecho.com>
 * \copyright GNU General Public License v3
 * \brief  Janus core
 * \details Implementation of the gateway core. This code takes care of
 * the gateway initialization (command line/configuration) and setup,
 * and makes use of the available transport plugins (by default HTTP,
 * WebSockets, RabbitMQ, if compiled) and Janus protocol (a JSON-based
 * protocol) to interact with the applications, whether they're web based
 * or not. The core also takes care of bridging peers and plugins
 * accordingly, in terms of both messaging and real-time media transfer
 * via WebRTC.
 *
 * \ingroup core
 * \ref core
 */

#include <dlfcn.h>
#include <dirent.h>
#include <net/if.h>
#include <netdb.h>
#include <signal.h>
#include <getopt.h>
#include <sys/resource.h>
#include <sys/stat.h>
#include <fcntl.h>
#include <poll.h>

#include "janus.h"
#include "version.h"
#include "cmdline.h"
#include "config.h"
#include "apierror.h"
#include "debug.h"
#include "ip-utils.h"
#include "rtcp.h"
#include "auth.h"
#include "record.h"
#include "events.h"


#define JANUS_NAME				"Janus WebRTC Gateway"
#define JANUS_AUTHOR			"Meetecho s.r.l."
#define JANUS_VERSION			25
#define JANUS_VERSION_STRING	"0.2.5"
#define JANUS_SERVER_NAME		"MyJanusInstance"

#ifdef __MACH__
#define SHLIB_EXT "0.dylib"
#else
#define SHLIB_EXT ".so"
#endif


static janus_config *config = NULL;
static char *config_file = NULL;
static char *configs_folder = NULL;

static GHashTable *transports = NULL;
static GHashTable *transports_so = NULL;

static GHashTable *eventhandlers = NULL;
static GHashTable *eventhandlers_so = NULL;

static GHashTable *plugins = NULL;
static GHashTable *plugins_so = NULL;


/* Daemonization */
static gboolean daemonize = FALSE;
static int pipefd[2];


#ifdef REFCOUNT_DEBUG
/* Reference counters debugging */
GHashTable *counters = NULL;
janus_mutex counters_mutex;
#endif


/* API secrets */
static char *api_secret = NULL, *admin_api_secret = NULL;

/* JSON parameters */
static int janus_process_error_string(janus_request *request, uint64_t session_id, const char *transaction, gint error, gchar *error_string);

static struct janus_json_parameter incoming_request_parameters[] = {
	{"transaction", JSON_STRING, JANUS_JSON_PARAM_REQUIRED},
	{"janus", JSON_STRING, JANUS_JSON_PARAM_REQUIRED},
	{"id", JSON_INTEGER, JANUS_JSON_PARAM_POSITIVE}
};
static struct janus_json_parameter attach_parameters[] = {
	{"plugin", JSON_STRING, JANUS_JSON_PARAM_REQUIRED},
	{"opaque_id", JSON_STRING, 0},
	{"force-bundle", JANUS_JSON_BOOL, 0},
	{"force-rtcp-mux", JANUS_JSON_BOOL, 0},
	{"perc", JANUS_JSON_BOOL, 0}
};
static struct janus_json_parameter body_parameters[] = {
	{"body", JSON_OBJECT, JANUS_JSON_PARAM_REQUIRED}
};
static struct janus_json_parameter jsep_parameters[] = {
	{"type", JSON_STRING, JANUS_JSON_PARAM_REQUIRED},
	{"trickle", JANUS_JSON_BOOL, 0},
	{"sdp", JSON_STRING, JANUS_JSON_PARAM_REQUIRED}
};
static struct janus_json_parameter add_token_parameters[] = {
	{"token", JSON_STRING, JANUS_JSON_PARAM_REQUIRED},
	{"plugins", JSON_ARRAY, 0}
};
static struct janus_json_parameter token_parameters[] = {
	{"token", JSON_STRING, JANUS_JSON_PARAM_REQUIRED}
};
static struct janus_json_parameter admin_parameters[] = {
	{"transaction", JSON_STRING, JANUS_JSON_PARAM_REQUIRED},
	{"janus", JSON_STRING, JANUS_JSON_PARAM_REQUIRED}
};
static struct janus_json_parameter debug_parameters[] = {
	{"debug", JANUS_JSON_BOOL, JANUS_JSON_PARAM_REQUIRED}
};
static struct janus_json_parameter timeout_parameters[] = {
	{"timeout", JSON_INTEGER, JANUS_JSON_PARAM_REQUIRED | JANUS_JSON_PARAM_POSITIVE}
};
static struct janus_json_parameter level_parameters[] = {
	{"level", JSON_INTEGER, JANUS_JSON_PARAM_REQUIRED | JANUS_JSON_PARAM_POSITIVE}
};
static struct janus_json_parameter timestamps_parameters[] = {
	{"timestamps", JANUS_JSON_BOOL, JANUS_JSON_PARAM_REQUIRED}
};
static struct janus_json_parameter colors_parameters[] = {
	{"colors", JANUS_JSON_BOOL, JANUS_JSON_PARAM_REQUIRED}
};
static struct janus_json_parameter mnq_parameters[] = {
	{"max_nack_queue", JSON_INTEGER, JANUS_JSON_PARAM_REQUIRED | JANUS_JSON_PARAM_POSITIVE}
};
static struct janus_json_parameter nmt_parameters[] = {
	{"no_media_timer", JSON_INTEGER, JANUS_JSON_PARAM_REQUIRED | JANUS_JSON_PARAM_POSITIVE}
};

/* Admin/Monitor helpers */
json_t *janus_admin_stream_summary(janus_ice_stream *stream);
json_t *janus_admin_component_summary(janus_ice_component *component);


/* IP addresses */
static gchar *local_ip = NULL;
gchar *janus_get_local_ip(void) {
	return local_ip;
}
static gchar *public_ip = NULL;
gchar *janus_get_public_ip(void) {
	/* Fallback to the local IP, if we have no public one */
	return public_ip ? public_ip : local_ip;
}
void janus_set_public_ip(const char *ip) {
	/* once set do not override */
	if(ip == NULL || public_ip != NULL)
		return;
	public_ip = g_strdup(ip);
}
static volatile gint stop = 0;
static gint stop_signal = 0;
gint janus_is_stopping(void) {
	return g_atomic_int_get(&stop);
}


/* Public instance name */
static gchar *server_name = NULL;

static json_t *janus_create_message(const char *status, uint64_t session_id, const char *transaction) {
	json_t *msg = json_object();
	json_object_set_new(msg, "janus", json_string(status));
	if(session_id > 0)
		json_object_set_new(msg, "session_id", json_integer(session_id));
	if(transaction != NULL)
		json_object_set_new(msg, "transaction", json_string(transaction));
	return msg;
}

/* The default timeout for sessions is 60 seconds: this means that, if
 * we don't get any activity (i.e., no request) on this session for more
 * than 60 seconds, then it's considered expired and we destroy it. That's
 * why we have a keep-alive method in the API. This can be overridden in
 * either janus.cfg or from the command line. Setting this to 0 will
 * disable the timeout mechanism, which is NOT suggested as it may risk
 * having orphaned sessions (sessions not controlled by any transport
 * and never freed). Besides, notice that if you make this shorter than
 * 30s, you'll have to update the timers in janus.js when the long
 * polling mechanism is used and shorten them as well, or you'll risk
 * incurring in unexpected timeouts (when HTTP is used in janus.js, the
 * long poll is used as a keepalive mechanism). */
#define DEFAULT_SESSION_TIMEOUT		60
static uint session_timeout = DEFAULT_SESSION_TIMEOUT;


/* Information */
static json_t *janus_info(const char *transaction) {
	/* Prepare a summary on the gateway */
	json_t *info = janus_create_message("server_info", 0, transaction);
	json_object_set_new(info, "name", json_string(JANUS_NAME));
	json_object_set_new(info, "version", json_integer(JANUS_VERSION));
	json_object_set_new(info, "version_string", json_string(JANUS_VERSION_STRING));
	json_object_set_new(info, "author", json_string(JANUS_AUTHOR));
	json_object_set_new(info, "commit-hash", json_string(janus_build_git_sha));
	json_object_set_new(info, "compile-time", json_string(janus_build_git_time));
	json_object_set_new(info, "log-to-stdout", janus_log_is_stdout_enabled() ? json_true() : json_false());
	json_object_set_new(info, "log-to-file", janus_log_is_logfile_enabled() ? json_true() : json_false());
	if(janus_log_is_logfile_enabled())
		json_object_set_new(info, "log-path", json_string(janus_log_get_logfile_path()));
#ifdef HAVE_SCTP
	json_object_set_new(info, "data_channels", json_true());
#else
	json_object_set_new(info, "data_channels", json_false());
#endif
	json_object_set_new(info, "session-timeout", json_integer(session_timeout));
	json_object_set_new(info, "server-name", json_string(server_name ? server_name : JANUS_SERVER_NAME));
	json_object_set_new(info, "local-ip", json_string(local_ip));
	if(public_ip != NULL)
		json_object_set_new(info, "public-ip", json_string(public_ip));
	json_object_set_new(info, "ipv6", janus_ice_is_ipv6_enabled() ? json_true() : json_false());
	json_object_set_new(info, "ice-lite", janus_ice_is_ice_lite_enabled() ? json_true() : json_false());
	json_object_set_new(info, "ice-tcp", janus_ice_is_ice_tcp_enabled() ? json_true() : json_false());
	if(janus_ice_get_stun_server() != NULL) {
		char server[255];
		g_snprintf(server, 255, "%s:%"SCNu16, janus_ice_get_stun_server(), janus_ice_get_stun_port());
		json_object_set_new(info, "stun-server", json_string(server));
	}
	if(janus_ice_get_turn_server() != NULL) {
		char server[255];
		g_snprintf(server, 255, "%s:%"SCNu16, janus_ice_get_turn_server(), janus_ice_get_turn_port());
		json_object_set_new(info, "turn-server", json_string(server));
	}
	json_object_set_new(info, "api_secret", api_secret ? json_true() : json_false());
	json_object_set_new(info, "auth_token", janus_auth_is_enabled() ? json_true() : json_false());
	json_object_set_new(info, "event_handlers", janus_events_is_enabled() ? json_true() : json_false());
	/* Available transports */
	json_t *t_data = json_object();
	if(transports && g_hash_table_size(transports) > 0) {
		GHashTableIter iter;
		gpointer value;
		g_hash_table_iter_init(&iter, transports);
		while (g_hash_table_iter_next(&iter, NULL, &value)) {
			janus_transport *t = value;
			if(t == NULL) {
				continue;
			}
			json_t *transport = json_object();
			json_object_set_new(transport, "name", json_string(t->get_name()));
			json_object_set_new(transport, "author", json_string(t->get_author()));
			json_object_set_new(transport, "description", json_string(t->get_description()));
			json_object_set_new(transport, "version_string", json_string(t->get_version_string()));
			json_object_set_new(transport, "version", json_integer(t->get_version()));
			json_object_set_new(t_data, t->get_package(), transport);
		}
	}
	json_object_set_new(info, "transports", t_data);
	/* Available event handlers */
	json_t *e_data = json_object();
	if(eventhandlers && g_hash_table_size(eventhandlers) > 0) {
		GHashTableIter iter;
		gpointer value;
		g_hash_table_iter_init(&iter, eventhandlers);
		while (g_hash_table_iter_next(&iter, NULL, &value)) {
			janus_eventhandler *e = value;
			if(e == NULL) {
				continue;
			}
			json_t *eventhandler = json_object();
			json_object_set_new(eventhandler, "name", json_string(e->get_name()));
			json_object_set_new(eventhandler, "author", json_string(e->get_author()));
			json_object_set_new(eventhandler, "description", json_string(e->get_description()));
			json_object_set_new(eventhandler, "version_string", json_string(e->get_version_string()));
			json_object_set_new(eventhandler, "version", json_integer(e->get_version()));
			json_object_set_new(e_data, e->get_package(), eventhandler);
		}
	}
	json_object_set_new(info, "events", e_data);
	/* Available plugins */
	json_t *p_data = json_object();
	if(plugins && g_hash_table_size(plugins) > 0) {
		GHashTableIter iter;
		gpointer value;
		g_hash_table_iter_init(&iter, plugins);
		while (g_hash_table_iter_next(&iter, NULL, &value)) {
			janus_plugin *p = value;
			if(p == NULL) {
				continue;
			}
			json_t *plugin = json_object();
			json_object_set_new(plugin, "name", json_string(p->get_name()));
			json_object_set_new(plugin, "author", json_string(p->get_author()));
			json_object_set_new(plugin, "description", json_string(p->get_description()));
			json_object_set_new(plugin, "version_string", json_string(p->get_version_string()));
			json_object_set_new(plugin, "version", json_integer(p->get_version()));
			json_object_set_new(p_data, p->get_package(), plugin);
		}
	}
	json_object_set_new(info, "plugins", p_data);

	return info;
}


/* Logging */
int janus_log_level = LOG_INFO;
gboolean janus_log_timestamps = FALSE;
gboolean janus_log_colors = FALSE;
int lock_debug = 0;
#ifdef REFCOUNT_DEBUG
int refcount_debug = 1;
#else
int refcount_debug = 0;
#endif


/*! \brief Signal handler (just used to intercept CTRL+C and SIGTERM) */
static void janus_handle_signal(int signum) {
	stop_signal = signum;
	switch(g_atomic_int_get(&stop)) {
		case 0:
			JANUS_PRINT("Stopping gateway, please wait...\n");
			break;
		case 1:
			JANUS_PRINT("In a hurry? I'm trying to free resources cleanly, here!\n");
			break;
		default:
			JANUS_PRINT("Ok, leaving immediately...\n");
			break;
	}
	g_atomic_int_inc(&stop);
	if(g_atomic_int_get(&stop) > 2)
		exit(1);
}

/*! \brief Termination handler (atexit) */
static void janus_termination_handler(void) {
	/* Free the instance name, if provided */
	g_free(server_name);
	/* Remove the PID file if we created it */
	janus_pidfile_remove();
	/* Close the logger */
	janus_log_destroy();
	/* If we're daemonizing, we send an error code to the parent */
	if(daemonize) {
		int code = 1;
		ssize_t res = 0;
		do {
			res = write(pipefd[1], &code, sizeof(int));
		} while(res == -1 && errno == EINTR);
	}
}


/** @name Transport plugin callback interface
 * These are the callbacks implemented by the gateway core, as part of
 * the janus_transport_callbacks interface. Everything the transport
 * plugins send the gateway is handled here.
 */
///@{
void janus_transport_incoming_request(janus_transport *plugin, janus_transport_session *transport, void *request_id, gboolean admin, json_t *message, json_error_t *error);
void janus_transport_gone(janus_transport *plugin, janus_transport_session *transport);
gboolean janus_transport_is_api_secret_needed(janus_transport *plugin);
gboolean janus_transport_is_api_secret_valid(janus_transport *plugin, const char *apisecret);
gboolean janus_transport_is_auth_token_needed(janus_transport *plugin);
gboolean janus_transport_is_auth_token_valid(janus_transport *plugin, const char *token);
void janus_transport_notify_event(janus_transport *plugin, void *transport, json_t *event);

static janus_transport_callbacks janus_handler_transport =
	{
		.incoming_request = janus_transport_incoming_request,
		.transport_gone = janus_transport_gone,
		.is_api_secret_needed = janus_transport_is_api_secret_needed,
		.is_api_secret_valid = janus_transport_is_api_secret_valid,
		.is_auth_token_needed = janus_transport_is_auth_token_needed,
		.is_auth_token_valid = janus_transport_is_auth_token_valid,
		.events_is_enabled = janus_events_is_enabled,
		.notify_event = janus_transport_notify_event,
	};
GThreadPool *tasks = NULL;
void janus_transport_task(gpointer data, gpointer user_data);
///@}


/** @name Plugin callback interface
 * These are the callbacks implemented by the gateway core, as part of
 * the janus_callbacks interface. Everything the plugins send the
 * gateway is handled here.
 */
///@{
int janus_plugin_push_event(janus_plugin_session *plugin_session, janus_plugin *plugin, const char *transaction, json_t *message, json_t *jsep);
json_t *janus_plugin_handle_sdp(janus_plugin_session *plugin_session, janus_plugin *plugin, const char *sdp_type, const char *sdp);
void janus_plugin_relay_rtp(janus_plugin_session *plugin_session, int video, char *buf, int len);
void janus_plugin_relay_rtcp(janus_plugin_session *plugin_session, int video, char *buf, int len);
void janus_plugin_relay_data(janus_plugin_session *plugin_session, char *buf, int len);
void janus_plugin_close_pc(janus_plugin_session *plugin_session);
void janus_plugin_end_session(janus_plugin_session *plugin_session);
void janus_plugin_notify_event(janus_plugin *plugin, janus_plugin_session *plugin_session, json_t *event);
static janus_callbacks janus_handler_plugin =
	{
		.push_event = janus_plugin_push_event,
		.relay_rtp = janus_plugin_relay_rtp,
		.relay_rtcp = janus_plugin_relay_rtcp,
		.relay_data = janus_plugin_relay_data,
		.close_pc = janus_plugin_close_pc,
		.end_session = janus_plugin_end_session,
		.events_is_enabled = janus_events_is_enabled,
		.notify_event = janus_plugin_notify_event,
	}; 
///@}


/* Gateway Sessions */
static janus_mutex sessions_mutex;
static GHashTable *sessions = NULL;
static GMainContext *sessions_watchdog_context = NULL;


static void janus_ice_handle_dereference(janus_ice_handle *handle) {
	if(handle)
		janus_refcount_decrease(&handle->ref);
}

static void janus_session_free(const janus_refcount *session_ref) {
	janus_session *session = janus_refcount_containerof(session_ref, janus_session, ref);
	/* This session can be destroyed, free all the resources */
	if(session->ice_handles != NULL) {
		g_hash_table_destroy(session->ice_handles);
		session->ice_handles = NULL;
	}
	if(session->source != NULL) {
		janus_request_destroy(session->source);
		session->source = NULL;
	}
	g_free(session);
}

static gboolean janus_check_sessions(gpointer user_data) {
	if(session_timeout < 1)		/* Session timeouts are disabled */
		return G_SOURCE_CONTINUE;
	janus_mutex_lock(&sessions_mutex);
	if(sessions && g_hash_table_size(sessions) > 0) {
		GHashTableIter iter;
		gpointer value;
		g_hash_table_iter_init(&iter, sessions);
		while (g_hash_table_iter_next(&iter, NULL, &value)) {
			janus_session *session = (janus_session *) value;
			if (!session || g_atomic_int_get(&session->destroyed)) {
				continue;
			}
			gint64 now = janus_get_monotonic_time();
			if (now - session->last_activity >= (gint64)session_timeout * G_USEC_PER_SEC && !g_atomic_int_get(&session->timeout)) {
				JANUS_LOG(LOG_INFO, "Timeout expired for session %"SCNu64"...\n", session->session_id);
				/* Mark the session as over, we'll deal with it later */
				session->timeout = 1;
				/* Remove all handles */
				janus_session_handles_clear(session);
				/* Notify the transport */
				if(session->source) {
					json_t *event = janus_create_message("timeout", session->session_id, NULL);
					/* Send this to the transport client and notify the session's over */
					session->source->transport->send_message(session->source->instance, NULL, FALSE, event);
					session->source->transport->session_over(session->source->instance, session->session_id, TRUE);
				}
				/* Notify event handlers as well */
				if(janus_events_is_enabled())
					janus_events_notify_handlers(JANUS_EVENT_TYPE_SESSION, session->session_id, "timeout", NULL);

				/* FIXME Is this safe? apparently it causes hash table errors on the console */
				g_hash_table_iter_remove(&iter);

				/* Mark the session as over, we'll deal with it later */
				g_atomic_int_set(&session->timeout, 1);
				janus_session_destroy(session);
			}
		}
	}
	janus_mutex_unlock(&sessions_mutex);

	return G_SOURCE_CONTINUE;
}

static gpointer janus_sessions_watchdog(gpointer user_data) {
	GMainLoop *loop = (GMainLoop *) user_data;
	GMainContext *watchdog_context = g_main_loop_get_context(loop);
	GSource *timeout_source;

	timeout_source = g_timeout_source_new_seconds(2);
	g_source_set_callback(timeout_source, janus_check_sessions, watchdog_context, NULL);
	g_source_attach(timeout_source, watchdog_context);
	g_source_unref(timeout_source);

	JANUS_LOG(LOG_INFO, "Sessions watchdog started\n");

	g_main_loop_run(loop);

	JANUS_LOG(LOG_INFO, "Sessions watchdog stopped\n");

	return NULL;
}


janus_session *janus_session_create(guint64 session_id) {
	janus_session *session = NULL;
	if(session_id == 0) {
		while(session_id == 0) {
			session_id = janus_random_uint64();
			session = janus_session_find(session_id);
			if(session != NULL) {
				/* Session ID already taken, try another one */
				janus_refcount_decrease(&session->ref);
				session_id = 0;
			}
		}
	}
	session = (janus_session *)g_malloc0(sizeof(janus_session));
	JANUS_LOG(LOG_INFO, "Creating new session: %"SCNu64"; %p\n", session_id, session);
	if(session == NULL) {
		JANUS_LOG(LOG_FATAL, "Memory error!\n");
		return NULL;
	}
	session->session_id = session_id;
	janus_refcount_init(&session->ref, janus_session_free);
	session->source = NULL;
	g_atomic_int_set(&session->destroyed, 0);
	g_atomic_int_set(&session->timeout, 0);
	session->last_activity = janus_get_monotonic_time();
	janus_mutex_init(&session->mutex);
	janus_mutex_lock(&sessions_mutex);
	g_hash_table_insert(sessions, janus_uint64_dup(session->session_id), session);
	janus_mutex_unlock(&sessions_mutex);
	return session;
}

janus_session *janus_session_find(guint64 session_id) {
	janus_mutex_lock(&sessions_mutex);
	janus_session *session = g_hash_table_lookup(sessions, &session_id);
	if(session != NULL) {
		/* A successful find automatically increases the reference counter:
		 * it's up to the caller to decrease it again when done */
		janus_refcount_increase(&session->ref);
	}
	janus_mutex_unlock(&sessions_mutex);
	return session;
}

void janus_session_notify_event(janus_session *session, json_t *event) {
	if(session != NULL && !g_atomic_int_get(&session->destroyed) && session->source != NULL && session->source->transport != NULL) {
		/* Send this to the transport client */
		JANUS_LOG(LOG_HUGE, "Sending event to %s (%p)\n", session->source->transport->get_package(), session->source->instance);
		session->source->transport->send_message(session->source->instance, NULL, FALSE, event);
	} else {
		/* No transport, free the event */
		json_decref(event);
	}
}


/* Destroys a session but does not remove it from the sessions hash table. */
gint janus_session_destroy(janus_session *session) {
	guint64 session_id = session->session_id;
	JANUS_LOG(LOG_INFO, "Destroying session %"SCNu64"; %p\n", session_id, session);
	if(!g_atomic_int_compare_and_exchange(&session->destroyed, 0, 1))
		return 0;
	janus_session_handles_clear(session);
	/* The session will actually be destroyed when the counter gets to 0 */
	janus_refcount_decrease(&session->ref);

	return 0;
}

janus_ice_handle *janus_session_handles_find(janus_session *session, guint64 handle_id) {
	if(session == NULL)
		return NULL;
	janus_mutex_lock(&session->mutex);
	janus_ice_handle *handle = session->ice_handles ? g_hash_table_lookup(session->ice_handles, &handle_id) : NULL;
	if(handle != NULL) {
		/* A successful find automatically increases the reference counter:
		 * it's up to the caller to decrease it again when done */
		janus_refcount_increase(&handle->ref);
	}
	janus_mutex_unlock(&session->mutex);
	return handle;
}

void janus_session_handles_insert(janus_session *session, janus_ice_handle *handle) {
	janus_mutex_lock(&session->mutex);
	if(session->ice_handles == NULL)
		session->ice_handles = g_hash_table_new_full(g_int64_hash, g_int64_equal, (GDestroyNotify)g_free, (GDestroyNotify)janus_ice_handle_dereference);
	janus_refcount_increase(&handle->ref);
	g_hash_table_insert(session->ice_handles, janus_uint64_dup(handle->handle_id), handle);
	janus_mutex_unlock(&session->mutex);
}

gint janus_session_handles_remove(janus_session *session, janus_ice_handle *handle) {
	janus_mutex_lock(&session->mutex);
	gint error = janus_ice_handle_destroy(session, handle);
	g_hash_table_remove(session->ice_handles, &handle->handle_id);
	janus_mutex_unlock(&session->mutex);
	return error;
}

void janus_session_handles_clear(janus_session *session) {
	janus_mutex_lock(&session->mutex);
	if(session->ice_handles != NULL && g_hash_table_size(session->ice_handles) > 0) {
		GHashTableIter iter;
		gpointer value;
		/* Remove all handles */
		g_hash_table_iter_init(&iter, session->ice_handles);
		while (g_hash_table_iter_next(&iter, NULL, &value)) {
			janus_ice_handle *handle = value;
			if(!handle)
				continue;
			janus_ice_handle_destroy(session, handle);
			g_hash_table_iter_remove(&iter);
		}
	}
	janus_mutex_unlock(&session->mutex);
}

json_t *janus_session_handles_list_json(janus_session *session) {
	json_t *list = json_array();
	janus_mutex_lock(&session->mutex);
	if(session->ice_handles != NULL && g_hash_table_size(session->ice_handles) > 0) {
		GHashTableIter iter;
		gpointer value;
		g_hash_table_iter_init(&iter, session->ice_handles);
		while (g_hash_table_iter_next(&iter, NULL, &value)) {
			janus_ice_handle *handle = value;
			if(!handle)
				continue;
			json_array_append_new(list, json_integer(handle->handle_id));
		}
	}
	janus_mutex_unlock(&session->mutex);
	return list;
}

/* Requests management */
janus_request *janus_request_new(janus_transport *transport, janus_transport_session *instance, void *request_id, gboolean admin, json_t *message) {
	janus_request *request = (janus_request *)g_malloc0(sizeof(janus_request));
	if(request == NULL) {
		JANUS_LOG(LOG_FATAL, "Memory error!\n");
		return NULL;
	}
	request->transport = transport;
	request->instance = instance;
	janus_refcount_increase(&instance->ref);
	request->request_id = request_id;
	request->admin = admin;
	request->message = message;
	return request;
}

void janus_request_destroy(janus_request *request) {
	if(request == NULL)
		return;
	request->transport = NULL;
	janus_refcount_decrease(&request->instance->ref);
	request->instance = NULL;
	request->request_id = NULL;
	if(request->message)
		json_decref(request->message);
	request->message = NULL;
	g_free(request);
}

static int janus_request_check_secret(janus_request *request, guint64 session_id, const gchar *transaction_text) {
	gboolean secret_authorized = FALSE, token_authorized = FALSE;
	if(api_secret == NULL && !janus_auth_is_enabled()) {
		/* Nothing to check */
		secret_authorized = TRUE;
		token_authorized = TRUE;
	} else {
		json_t *root = request->message;
		if(api_secret != NULL) {
			/* There's an API secret, check that the client provided it */
			json_t *secret = json_object_get(root, "apisecret");
			if(secret && json_is_string(secret) && janus_strcmp_const_time(json_string_value(secret), api_secret)) {
				secret_authorized = TRUE;
			}
		}
		if(janus_auth_is_enabled()) {
			/* The token based authentication mechanism is enabled, check that the client provided it */
			json_t *token = json_object_get(root, "token");
			if(token && json_is_string(token) && janus_auth_check_token(json_string_value(token))) {
				token_authorized = TRUE;
			}
		}
		/* We consider a request authorized if either the proper API secret or a valid token has been provided */
		if(!secret_authorized && !token_authorized) {
			return janus_process_error(request, session_id, transaction_text, JANUS_ERROR_UNAUTHORIZED, NULL);
		}
	}
	return 0;
}

static void janus_request_ice_disabled_m_line(janus_ice_handle *handle, int audio, int video, int data, char *sdp) {
	/* Some of the log messages were LOG_HUGE in janus_process_incoming_request and LOG_VERB in janus_plugin_handle_sdp, leaving them at LOG_HUGE. */
	/* FIXME Any disabled m-line? */
	if(strstr(sdp, "m=audio 0")) {
		JANUS_LOG(LOG_VERB, "[%"SCNu64"] Audio disabled via SDP\n", handle->handle_id);
		if(!janus_flags_is_set(&handle->webrtc_flags, JANUS_ICE_HANDLE_WEBRTC_BUNDLE)
				|| (!video && !data)) {
			JANUS_LOG(LOG_HUGE, "[%"SCNu64"]   -- Marking audio stream as disabled\n", handle->handle_id);
			janus_ice_stream *stream = g_hash_table_lookup(handle->streams, GUINT_TO_POINTER(handle->audio_id));
			if(stream)
				stream->disabled = TRUE;
		}
	}
	if(strstr(sdp, "m=video 0")) {
		JANUS_LOG(LOG_VERB, "[%"SCNu64"] Video disabled via SDP\n", handle->handle_id);
		if(!janus_flags_is_set(&handle->webrtc_flags, JANUS_ICE_HANDLE_WEBRTC_BUNDLE)
				|| (!audio && !data)) {
			JANUS_LOG(LOG_HUGE, "[%"SCNu64"]   -- Marking video stream as disabled\n", handle->handle_id);
			janus_ice_stream *stream = NULL;
			if(!janus_flags_is_set(&handle->webrtc_flags, JANUS_ICE_HANDLE_WEBRTC_BUNDLE)) {
				stream = g_hash_table_lookup(handle->streams, GUINT_TO_POINTER(handle->video_id));
			} else {
				gint id = handle->audio_id > 0 ? handle->audio_id : handle->video_id;
				stream = g_hash_table_lookup(handle->streams, GUINT_TO_POINTER(id));
			}
			if(stream)
				stream->disabled = TRUE;
		}
	}
	if(strstr(sdp, "m=application 0 DTLS/SCTP")) {
		JANUS_LOG(LOG_VERB, "[%"SCNu64"] Data Channel disabled via SDP\n", handle->handle_id);
		if(!janus_flags_is_set(&handle->webrtc_flags, JANUS_ICE_HANDLE_WEBRTC_BUNDLE)
				|| (!audio && !video)) {
			JANUS_LOG(LOG_HUGE, "[%"SCNu64"]   -- Marking data channel stream as disabled\n", handle->handle_id);
			janus_ice_stream *stream = NULL;
			if(!janus_flags_is_set(&handle->webrtc_flags, JANUS_ICE_HANDLE_WEBRTC_BUNDLE)) {
				stream = g_hash_table_lookup(handle->streams, GUINT_TO_POINTER(handle->data_id));
			} else {
				gint id = handle->audio_id > 0 ? handle->audio_id : (handle->video_id > 0 ? handle->video_id : handle->data_id);
				stream = g_hash_table_lookup(handle->streams, GUINT_TO_POINTER(id));
			}
			if(stream)
				stream->disabled = TRUE;
		}
	}
}

static void janus_request_ice_remove_rtcp_component(janus_ice_handle *handle, guint stream_id, guint component_id, janus_ice_stream *media_stream) {
	if(media_stream != NULL && media_stream->rtcp_component != NULL && media_stream->components != NULL) {
		nice_agent_attach_recv(handle->agent, stream_id, component_id, g_main_loop_get_context(handle->iceloop), NULL, NULL);
		/* Free the component */
		janus_ice_component_destroy(media_stream->components, media_stream->rtcp_component);
		media_stream->rtcp_component = NULL;
		/* Create a dummy candidate and enforce it as the one to use for this now unneeded component */
		NiceCandidate *c = nice_candidate_new(NICE_CANDIDATE_TYPE_HOST);
		c->component_id = component_id;
		c->stream_id = media_stream->stream_id;
#ifndef HAVE_LIBNICE_TCP
		c->transport = NICE_CANDIDATE_TRANSPORT_UDP;
#endif
		strncpy(c->foundation, "1", NICE_CANDIDATE_MAX_FOUNDATION);
		c->priority = 1;
		nice_address_set_from_string(&c->addr, "127.0.0.1");
		nice_address_set_port(&c->addr, janus_ice_get_rtcpmux_blackhole_port());
		c->username = g_strdup(media_stream->ruser);
		c->password = g_strdup(media_stream->rpass);
		if(!nice_agent_set_selected_remote_candidate(handle->agent, media_stream->stream_id, component_id, c)) {
			JANUS_LOG(LOG_ERR, "[%"SCNu64"] Error forcing dummy candidate on RTCP component of stream %d\n", handle->handle_id, media_stream->stream_id);
			nice_candidate_free(c);
		}
	}
}

static void janus_request_ice_handle_answer(janus_ice_handle *handle, int audio, int video, int data, char *jsep_sdp) {
	/* Some of the log messages were LOG_HUGE in janus_process_incoming_request and LOG_VERB in janus_plugin_handle_sdp, leaving them at LOG_HUGE. */
	if(janus_flags_is_set(&handle->webrtc_flags, JANUS_ICE_HANDLE_WEBRTC_BUNDLE)) {
		JANUS_LOG(LOG_HUGE, "[%"SCNu64"]   -- bundle is supported by the browser, getting rid of one of the RTP/RTCP components, if any...\n", handle->handle_id);
		if(audio) {
			/* Get rid of video and data, if present */
			if(handle->streams && handle->video_stream) {
				handle->audio_stream->video_ssrc = handle->video_stream->video_ssrc;
				handle->audio_stream->video_ssrc_peer = handle->video_stream->video_ssrc_peer;
				handle->audio_stream->video_ssrc_peer_rtx = handle->video_stream->video_ssrc_peer_rtx;
				handle->audio_stream->video_ssrc_peer_sim_1 = handle->video_stream->video_ssrc_peer_sim_1;
				handle->audio_stream->video_ssrc_peer_sim_2 = handle->video_stream->video_ssrc_peer_sim_2;
				nice_agent_attach_recv(handle->agent, handle->video_stream->stream_id, 1, g_main_loop_get_context (handle->iceloop), NULL, NULL);
				if(!handle->force_rtcp_mux && !janus_ice_is_rtcpmux_forced())
					nice_agent_attach_recv(handle->agent, handle->video_stream->stream_id, 2, g_main_loop_get_context (handle->iceloop), NULL, NULL);
				nice_agent_remove_stream(handle->agent, handle->video_stream->stream_id);
				janus_ice_stream_destroy(handle->streams, handle->video_stream);
			}
			handle->video_stream = NULL;
			handle->video_id = 0;
			if(handle->streams && handle->data_stream) {
				nice_agent_attach_recv(handle->agent, handle->data_stream->stream_id, 1, g_main_loop_get_context (handle->iceloop), NULL, NULL);
				nice_agent_remove_stream(handle->agent, handle->data_stream->stream_id);
				janus_ice_stream_destroy(handle->streams, handle->data_stream);
			}
			handle->data_stream = NULL;
			handle->data_id = 0;
			if(!video) {
				handle->audio_stream->video_ssrc = 0;
				handle->audio_stream->video_ssrc_peer = 0;
				handle->audio_stream->video_ssrc_peer_sim_1 = 0;
				handle->audio_stream->video_ssrc_peer_sim_2 = 0;
				g_free(handle->audio_stream->video_rtcp_ctx);
				handle->audio_stream->video_rtcp_ctx = NULL;
			}
		} else if(video) {
			/* Get rid of data, if present */
			if(handle->streams && handle->data_stream) {
				nice_agent_attach_recv(handle->agent, handle->data_stream->stream_id, 1, g_main_loop_get_context (handle->iceloop), NULL, NULL);
				nice_agent_remove_stream(handle->agent, handle->data_stream->stream_id);
				janus_ice_stream_destroy(handle->streams, handle->data_stream);
			}
			handle->data_stream = NULL;
			handle->data_id = 0;
		}
	}
	if(janus_flags_is_set(&handle->webrtc_flags, JANUS_ICE_HANDLE_WEBRTC_RTCPMUX) && !handle->force_rtcp_mux && !janus_ice_is_rtcpmux_forced()) {
		JANUS_LOG(LOG_HUGE, "[%"SCNu64"]   -- rtcp-mux is supported by the browser, getting rid of RTCP components, if any...\n", handle->handle_id);
		janus_request_ice_remove_rtcp_component(handle, handle->audio_id, 2, handle->audio_stream);
		janus_request_ice_remove_rtcp_component(handle, handle->video_id, 2, handle->video_stream);
	}
	if(jsep_sdp != NULL)
		janus_request_ice_disabled_m_line(handle, audio, video, data, jsep_sdp);
	/* We got our answer */
	janus_flags_clear(&handle->webrtc_flags, JANUS_ICE_HANDLE_WEBRTC_PROCESSING_OFFER);
	/* Any pending trickles? */
	if(handle->pending_trickles) {
		JANUS_LOG(LOG_VERB, "[%"SCNu64"]   -- Processing %d pending trickle candidates\n", handle->handle_id, g_list_length(handle->pending_trickles));
		GList *temp = NULL;
		while(handle->pending_trickles) {
			temp = g_list_first(handle->pending_trickles);
			handle->pending_trickles = g_list_remove_link(handle->pending_trickles, temp);
			janus_ice_trickle *trickle = (janus_ice_trickle *)temp->data;
			g_list_free(temp);
			if(trickle == NULL)
				continue;
			if((janus_get_monotonic_time() - trickle->received) > 45*G_USEC_PER_SEC) {
				/* FIXME Candidate is too old, discard it */
				janus_ice_trickle_destroy(trickle);
				/* FIXME We should report that */
				continue;
			}
			json_t *candidate = trickle->candidate;
			if(candidate == NULL) {
				janus_ice_trickle_destroy(trickle);
				continue;
			}
			if(json_is_object(candidate)) {
				/* We got a single candidate */
				int error = 0;
				const char *error_string = NULL;
				if((error = janus_ice_trickle_parse(handle, candidate, &error_string)) != 0) {
					/* FIXME We should report the error parsing the trickle candidate */
				}
			} else if(json_is_array(candidate)) {
				/* We got multiple candidates in an array */
				JANUS_LOG(LOG_VERB, "[%"SCNu64"] Got multiple candidates (%zu)\n", handle->handle_id, json_array_size(candidate));
				if(json_array_size(candidate) > 0) {
					/* Handle remote candidates */
					size_t i = 0;
					for(i=0; i<json_array_size(candidate); i++) {
						json_t *c = json_array_get(candidate, i);
						/* FIXME We don't care if any trickle fails to parse */
						janus_ice_trickle_parse(handle, c, NULL);
					}
				}
			}
			/* Done, free candidate */
			janus_ice_trickle_destroy(trickle);
		}
	}
	/* This was an answer, check if it's time to start ICE */
	if(janus_flags_is_set(&handle->webrtc_flags, JANUS_ICE_HANDLE_WEBRTC_TRICKLE) &&
		!janus_flags_is_set(&handle->webrtc_flags, JANUS_ICE_HANDLE_WEBRTC_ALL_TRICKLES)) {
		JANUS_LOG(LOG_VERB, "[%"SCNu64"]   -- ICE Trickling is supported by the browser, waiting for remote candidates...\n", handle->handle_id);
		janus_flags_set(&handle->webrtc_flags, JANUS_ICE_HANDLE_WEBRTC_START);
	} else {
		JANUS_LOG(LOG_VERB, "[%"SCNu64"] Done! Sending connectivity checks...\n", handle->handle_id);
		if(handle->audio_id > 0) {
			janus_ice_setup_remote_candidates(handle, handle->audio_id, 1);
			if(!janus_flags_is_set(&handle->webrtc_flags, JANUS_ICE_HANDLE_WEBRTC_RTCPMUX))	/* http://tools.ietf.org/html/rfc5761#section-5.1.3 */
				janus_ice_setup_remote_candidates(handle, handle->audio_id, 2);
		}
		if(handle->video_id > 0) {
			janus_ice_setup_remote_candidates(handle, handle->video_id, 1);
			if(!janus_flags_is_set(&handle->webrtc_flags, JANUS_ICE_HANDLE_WEBRTC_RTCPMUX))	/* http://tools.ietf.org/html/rfc5761#section-5.1.3 */
				janus_ice_setup_remote_candidates(handle, handle->video_id, 2);
		}
		if(handle->data_id > 0) {
			janus_ice_setup_remote_candidates(handle, handle->data_id, 1);
		}
	}
}

int janus_process_incoming_request(janus_request *request) {
	int ret = -1;
	if(request == NULL) {
		JANUS_LOG(LOG_ERR, "Missing request or payload to process, giving up...\n");
		return ret;
	}
	int error_code = 0;
	char error_cause[100];
	json_t *root = request->message;
	/* Ok, let's start with the ids */
	guint64 session_id = 0, handle_id = 0;
	json_t *s = json_object_get(root, "session_id");
	if(s && json_is_integer(s))
		session_id = json_integer_value(s);
	json_t *h = json_object_get(root, "handle_id");
	if(h && json_is_integer(h))
		handle_id = json_integer_value(h);

	janus_session *session = NULL;
	janus_ice_handle *handle = NULL;

	/* Get transaction and message request */
	JANUS_VALIDATE_JSON_OBJECT(root, incoming_request_parameters,
		error_code, error_cause, FALSE,
		JANUS_ERROR_MISSING_MANDATORY_ELEMENT, JANUS_ERROR_INVALID_ELEMENT_TYPE);
	if(error_code != 0) {
		ret = janus_process_error_string(request, session_id, NULL, error_code, error_cause);
		goto jsondone;
	}
	json_t *transaction = json_object_get(root, "transaction");
	const gchar *transaction_text = json_string_value(transaction);
	json_t *message = json_object_get(root, "janus");
	const gchar *message_text = json_string_value(message);

	if(session_id == 0 && handle_id == 0) {
		/* Can only be a 'Create new session', a 'Get info' or a 'Ping/Pong' request */
		if(!strcasecmp(message_text, "info")) {
			ret = janus_process_success(request, janus_info(transaction_text));
			goto jsondone;
		}
		if(!strcasecmp(message_text, "ping")) {
			/* Prepare JSON reply */
			json_t *reply = janus_create_message("pong", 0, transaction_text);
			ret = janus_process_success(request, reply);
			goto jsondone;
		}
		if(strcasecmp(message_text, "create")) {
			ret = janus_process_error(request, session_id, transaction_text, JANUS_ERROR_INVALID_REQUEST_PATH, "Unhandled request '%s' at this path", message_text);
			goto jsondone;
		}
		/* Any secret/token to check? */
		ret = janus_request_check_secret(request, session_id, transaction_text);
		if(ret != 0)
			goto jsondone;
		session_id = 0;
		json_t *id = json_object_get(root, "id");
		if(id != NULL) {
			/* The application provided the session ID to use */
			session_id = json_integer_value(id);
			if(session_id > 0 && (session = janus_session_find(session_id)) != NULL) {
				/* Session ID already taken */
				janus_refcount_decrease(&session->ref);
				ret = janus_process_error(request, session_id, transaction_text, JANUS_ERROR_SESSION_CONFLICT, "Session ID already in use");
				goto jsondone;
			}
		}
		/* Handle it */
		session = janus_session_create(session_id);
		if(session == NULL) {
			ret = janus_process_error(request, session_id, transaction_text, JANUS_ERROR_UNKNOWN, "Memory error");
			goto jsondone;
		}
		session_id = session->session_id;
		/* We increase the counter as this request is using the session */
		janus_refcount_increase(&session->ref);
		/* Take note of the request source that originated this session (HTTP, WebSockets, RabbitMQ?) */
		session->source = janus_request_new(request->transport, request->instance, NULL, FALSE, NULL);
		/* Notify the source that a new session has been created */
		request->transport->session_created(request->instance, session->session_id);
		/* Notify event handlers */
		if(janus_events_is_enabled()) {
			/* Session created, add info on the transport that originated it */
			json_t *transport = json_object();
			json_object_set_new(transport, "transport", json_string(session->source->transport->get_package()));
			char id[32];
			memset(id, 0, sizeof(id));
			g_snprintf(id, sizeof(id), "%p", session->source->instance);
			json_object_set_new(transport, "id", json_string(id));
			janus_events_notify_handlers(JANUS_EVENT_TYPE_SESSION, session_id, "created", transport);
		}
		/* Prepare JSON reply */
		json_t *reply = janus_create_message("success", 0, transaction_text);
		json_t *data = json_object();
		json_object_set_new(data, "id", json_integer(session_id));
		json_object_set_new(reply, "data", data);
		/* Send the success reply */
		ret = janus_process_success(request, reply);
		goto jsondone;
	}
	if(session_id < 1) {
		JANUS_LOG(LOG_ERR, "Invalid session\n");
		ret = janus_process_error(request, session_id, transaction_text, JANUS_ERROR_SESSION_NOT_FOUND, NULL);
		goto jsondone;
	}
	if(h && handle_id < 1) {
		JANUS_LOG(LOG_ERR, "Invalid handle\n");
		ret = janus_process_error(request, session_id, transaction_text, JANUS_ERROR_SESSION_NOT_FOUND, NULL);
		goto jsondone;
	}

	/* Go on with the processing */
	ret = janus_request_check_secret(request, session_id, transaction_text);
	if(ret != 0)
		goto jsondone;

	/* If we got here, make sure we have a session (and/or a handle) */
	session = janus_session_find(session_id);
	if(!session) {
		JANUS_LOG(LOG_ERR, "Couldn't find any session %"SCNu64"...\n", session_id);
		ret = janus_process_error(request, session_id, transaction_text, JANUS_ERROR_SESSION_NOT_FOUND, "No such session %"SCNu64"", session_id);
		goto jsondone;
	}
	/* Update the last activity timer */
	session->last_activity = janus_get_monotonic_time();
	handle = NULL;
	if(handle_id > 0) {
		handle = janus_session_handles_find(session, handle_id);
		if(!handle) {
			JANUS_LOG(LOG_ERR, "Couldn't find any handle %"SCNu64" in session %"SCNu64"...\n", handle_id, session_id);
			ret = janus_process_error(request, session_id, transaction_text, JANUS_ERROR_HANDLE_NOT_FOUND, "No such handle %"SCNu64" in session %"SCNu64"", handle_id, session_id);
			goto jsondone;
		}
	}

	/* What is this? */
	if(!strcasecmp(message_text, "keepalive")) {
		/* Just a keep-alive message, reply with an ack */
		JANUS_LOG(LOG_VERB, "Got a keep-alive on session %"SCNu64"\n", session_id);
		json_t *reply = janus_create_message("ack", session_id, transaction_text);
		/* Send the success reply */
		ret = janus_process_success(request, reply);
	} else if(!strcasecmp(message_text, "attach")) {
		if(handle != NULL) {
			/* Attach is a session-level command */
			ret = janus_process_error(request, session_id, transaction_text, JANUS_ERROR_INVALID_REQUEST_PATH, "Unhandled request '%s' at this path", message_text);
			goto jsondone;
		}
		JANUS_VALIDATE_JSON_OBJECT(root, attach_parameters,
			error_code, error_cause, FALSE,
			JANUS_ERROR_MISSING_MANDATORY_ELEMENT, JANUS_ERROR_INVALID_ELEMENT_TYPE);
		if(error_code != 0) {
			ret = janus_process_error_string(request, session_id, NULL, error_code, error_cause);
			goto jsondone;
		}
		json_t *plugin = json_object_get(root, "plugin");
		gboolean force_bundle = json_is_true(json_object_get(root, "force-bundle"));
		gboolean force_rtcp_mux = json_is_true(json_object_get(root, "force-rtcp-mux"));
		gboolean perc = json_is_true(json_object_get(root, "perc"));
		const gchar *plugin_text = json_string_value(plugin);
		janus_plugin *plugin_t = janus_plugin_find(plugin_text);
		if(plugin_t == NULL) {
			ret = janus_process_error(request, session_id, transaction_text, JANUS_ERROR_PLUGIN_NOT_FOUND, "No such plugin '%s'", plugin_text);
			goto jsondone;
		}
		/* If the auth token mechanism is enabled, we should check if this token can access this plugin */
		if(janus_auth_is_enabled()) {
			json_t *token = json_object_get(root, "token");
			if(token != NULL) {
				const char *token_value = json_string_value(token);
				if(token_value && !janus_auth_check_plugin(token_value, plugin_t)) {
					JANUS_LOG(LOG_ERR, "Token '%s' can't access plugin '%s'\n", token_value, plugin_text);
					ret = janus_process_error(request, session_id, transaction_text, JANUS_ERROR_UNAUTHORIZED_PLUGIN, "Provided token can't access plugin '%s'", plugin_text);
					goto jsondone;
				}
			}
		}
		json_t *opaque = json_object_get(root, "opaque_id");
		const char *opaque_id = opaque ? json_string_value(opaque) : NULL;
		/* Create handle */
		handle = janus_ice_handle_create(session, opaque_id);
		if(handle == NULL) {
			ret = janus_process_error(request, session_id, transaction_text, JANUS_ERROR_UNKNOWN, "Memory error");
			janus_mutex_unlock(&session->mutex);
			goto jsondone;
		}
		handle_id = handle->handle_id;
		handle->force_bundle = force_bundle;
		handle->force_rtcp_mux = force_rtcp_mux;
<<<<<<< HEAD
		/* We increase the counter as this request is using the handle */
		janus_refcount_increase(&handle->ref);
=======
		if(perc) {
			/* We'll need to assume PERC for all PeerConnections, and notify plugins accordingly */
			janus_flags_set(&handle->webrtc_flags, JANUS_ICE_HANDLE_WEBRTC_PERC_LITE);
		}
>>>>>>> 1402aa86
		/* Attach to the plugin */
		int error = 0;
		if((error = janus_ice_handle_attach_plugin(session, handle, plugin_t)) != 0) {
			/* TODO Make error struct to pass verbose information */
			janus_session_handles_remove(session, handle);
			JANUS_LOG(LOG_ERR, "Couldn't attach to plugin '%s', error '%d'\n", plugin_text, error);
			ret = janus_process_error(request, session_id, transaction_text, JANUS_ERROR_PLUGIN_ATTACH, "Couldn't attach to plugin: error '%d'", error);
			goto jsondone;
		}
		/* Prepare JSON reply */
		json_t *reply = janus_create_message("success", session_id, transaction_text);
		json_t *data = json_object();
		json_object_set_new(data, "id", json_integer(handle_id));
		json_object_set_new(reply, "data", data);
		/* Send the success reply */
		ret = janus_process_success(request, reply);
	} else if(!strcasecmp(message_text, "destroy")) {
		if(handle != NULL) {
			/* Query is a session-level command */
			ret = janus_process_error(request, session_id, transaction_text, JANUS_ERROR_INVALID_REQUEST_PATH, "Unhandled request '%s' at this path", message_text);
			goto jsondone;
		}
		janus_mutex_lock(&sessions_mutex);
		janus_session_handles_clear(session);
		g_hash_table_remove(sessions, &session->session_id);
		janus_mutex_unlock(&sessions_mutex);
		/* Notify the source that the session has been destroyed */
		if(session->source && session->source->transport) {
			session->source->transport->session_over(session->source->instance, session->session_id, FALSE);
		}
		/* Schedule the session for deletion */
		janus_session_destroy(session);

		/* Prepare JSON reply */
		json_t *reply = janus_create_message("success", session_id, transaction_text);
		/* Send the success reply */
		ret = janus_process_success(request, reply);
		/* Notify event handlers as well */
		if(janus_events_is_enabled())
			janus_events_notify_handlers(JANUS_EVENT_TYPE_SESSION, session_id, "destroyed", NULL);
	} else if(!strcasecmp(message_text, "detach")) {
		if(handle == NULL) {
			/* Query is an handle-level command */
			ret = janus_process_error(request, session_id, transaction_text, JANUS_ERROR_INVALID_REQUEST_PATH, "Unhandled request '%s' at this path", message_text);
			goto jsondone;
		}
		if(handle->app == NULL || handle->app_handle == NULL) {
			ret = janus_process_error(request, session_id, transaction_text, JANUS_ERROR_PLUGIN_DETACH, "No plugin to detach from");
			goto jsondone;
		}
		int error = janus_session_handles_remove(session, handle);
		if(error != 0) {
			/* TODO Make error struct to pass verbose information */
			ret = janus_process_error(request, session_id, transaction_text, JANUS_ERROR_PLUGIN_DETACH, "Couldn't detach from plugin: error '%d'", error);
			/* TODO Delete handle instance */
			goto jsondone;
		}
		/* Prepare JSON reply */
		json_t *reply = janus_create_message("success", session_id, transaction_text);
		/* Send the success reply */
		ret = janus_process_success(request, reply);
	} else if(!strcasecmp(message_text, "hangup")) {
		if(handle == NULL) {
			/* Query is an handle-level command */
			ret = janus_process_error(request, session_id, transaction_text, JANUS_ERROR_INVALID_REQUEST_PATH, "Unhandled request '%s' at this path", message_text);
			goto jsondone;
		}
		if(handle->app == NULL || handle->app_handle == NULL) {
			ret = janus_process_error(request, session_id, transaction_text, JANUS_ERROR_PLUGIN_DETACH, "No plugin attached");
			goto jsondone;
		}
		janus_ice_webrtc_hangup(handle, "Janus API");
		/* Prepare JSON reply */
		json_t *reply = janus_create_message("success", session_id, transaction_text);
		/* Send the success reply */
		ret = janus_process_success(request, reply);
	} else if(!strcasecmp(message_text, "message")) {
		if(handle == NULL) {
			/* Query is an handle-level command */
			ret = janus_process_error(request, session_id, transaction_text, JANUS_ERROR_INVALID_REQUEST_PATH, "Unhandled request '%s' at this path", message_text);
			goto jsondone;
		}
		if(handle->app == NULL || handle->app_handle == NULL) {
			ret = janus_process_error(request, session_id, transaction_text, JANUS_ERROR_PLUGIN_MESSAGE, "No plugin to handle this message");
			goto jsondone;
		}
		janus_plugin *plugin_t = (janus_plugin *)handle->app;
		JANUS_LOG(LOG_VERB, "[%"SCNu64"] There's a message for %s\n", handle->handle_id, plugin_t->get_name());
		JANUS_VALIDATE_JSON_OBJECT(root, body_parameters,
			error_code, error_cause, FALSE,
			JANUS_ERROR_MISSING_MANDATORY_ELEMENT, JANUS_ERROR_INVALID_ELEMENT_TYPE);
		if(error_code != 0) {
			ret = janus_process_error_string(request, session_id, transaction_text, error_code, error_cause);
			goto jsondone;
		}
		json_t *body = json_object_get(root, "body");
		/* Is there an SDP attached? */
		json_t *jsep = json_object_get(root, "jsep");
		char *jsep_type = NULL;
		char *jsep_sdp = NULL, *jsep_sdp_stripped = NULL;
		if(jsep != NULL) {
			if(!json_is_object(jsep)) {
				ret = janus_process_error(request, session_id, transaction_text, JANUS_ERROR_INVALID_JSON_OBJECT, "Invalid jsep object");
				goto jsondone;
			}
			JANUS_VALIDATE_JSON_OBJECT_FORMAT("JSEP error: missing mandatory element (%s)",
				"JSEP error: invalid element type (%s should be %s)",
				jsep, jsep_parameters, error_code, error_cause, FALSE,
				JANUS_ERROR_MISSING_MANDATORY_ELEMENT, JANUS_ERROR_INVALID_ELEMENT_TYPE);
			if(error_code != 0) {
				ret = janus_process_error_string(request, session_id, transaction_text, error_code, error_cause);
				goto jsondone;
			}
			json_t *type = json_object_get(jsep, "type");
			jsep_type = g_strdup(json_string_value(type));
			type = NULL;
			gboolean do_trickle = TRUE;
			json_t *jsep_trickle = json_object_get(jsep, "trickle");
			do_trickle = jsep_trickle ? json_is_true(jsep_trickle) : TRUE;
			/* Are we still cleaning up from a previous media session? */
			if(janus_flags_is_set(&handle->webrtc_flags, JANUS_ICE_HANDLE_WEBRTC_CLEANING)) {
				JANUS_LOG(LOG_VERB, "[%"SCNu64"] Still cleaning up from a previous media session, let's wait a bit...\n", handle->handle_id);
				gint64 waited = 0;
				while(janus_flags_is_set(&handle->webrtc_flags, JANUS_ICE_HANDLE_WEBRTC_CLEANING)) {
					g_usleep(100000);
					waited += 100000;
					if(waited >= 3*G_USEC_PER_SEC) {
						JANUS_LOG(LOG_VERB, "[%"SCNu64"]   -- Waited 3 seconds, that's enough!\n", handle->handle_id);
						break;
					}
				}
			}
			/* Check the JSEP type */
			janus_mutex_lock(&handle->mutex);
			int offer = 0;
			if(!strcasecmp(jsep_type, "offer")) {
				offer = 1;
				janus_flags_set(&handle->webrtc_flags, JANUS_ICE_HANDLE_WEBRTC_PROCESSING_OFFER);
				janus_flags_set(&handle->webrtc_flags, JANUS_ICE_HANDLE_WEBRTC_GOT_OFFER);
				janus_flags_clear(&handle->webrtc_flags, JANUS_ICE_HANDLE_WEBRTC_GOT_ANSWER);
			} else if(!strcasecmp(jsep_type, "answer")) {
				janus_flags_set(&handle->webrtc_flags, JANUS_ICE_HANDLE_WEBRTC_GOT_ANSWER);
				offer = 0;
			} else {
				/* TODO Handle other message types as well */
				ret = janus_process_error(request, session_id, transaction_text, JANUS_ERROR_JSEP_UNKNOWN_TYPE, "JSEP error: unknown message type '%s'", jsep_type);
				g_free(jsep_type);
				janus_flags_clear(&handle->webrtc_flags, JANUS_ICE_HANDLE_WEBRTC_PROCESSING_OFFER);
				janus_mutex_unlock(&handle->mutex);
				goto jsondone;
			}
			json_t *sdp = json_object_get(jsep, "sdp");
			jsep_sdp = (char *)json_string_value(sdp);
			JANUS_LOG(LOG_VERB, "[%"SCNu64"] Remote SDP:\n%s", handle->handle_id, jsep_sdp);
			/* Is this valid SDP? */
			char error_str[512];
			int audio = 0, video = 0, data = 0, bundle = 0, rtcpmux = 0, trickle = 0;
			janus_sdp *parsed_sdp = janus_sdp_preparse(jsep_sdp, error_str, sizeof(error_str), &audio, &video, &data, &bundle, &rtcpmux, &trickle);
			trickle = trickle && do_trickle;
			if(parsed_sdp == NULL) {
				/* Invalid SDP */
				ret = janus_process_error_string(request, session_id, transaction_text, JANUS_ERROR_JSEP_INVALID_SDP, error_str);
				g_free(jsep_type);
				janus_flags_clear(&handle->webrtc_flags, JANUS_ICE_HANDLE_WEBRTC_PROCESSING_OFFER);
				janus_mutex_unlock(&handle->mutex);
				goto jsondone;
			}
			/* Notify event handlers */
			if(janus_events_is_enabled()) {
				janus_events_notify_handlers(JANUS_EVENT_TYPE_JSEP,
					session_id, handle_id, "remote", jsep_type, jsep_sdp);
			}
			/* FIXME We're only handling single audio/video lines for now... */
			JANUS_LOG(LOG_VERB, "[%"SCNu64"] Audio %s been negotiated, Video %s been negotiated, SCTP/DataChannels %s been negotiated\n",
			                    handle->handle_id,
			                    audio ? "has" : "has NOT",
			                    video ? "has" : "has NOT",
			                    data ? "have" : "have NOT");
			if(audio > 1) {
				JANUS_LOG(LOG_WARN, "[%"SCNu64"] More than one audio line? only going to negotiate one...\n", handle->handle_id);
			}
			if(video > 1) {
				JANUS_LOG(LOG_WARN, "[%"SCNu64"] More than one video line? only going to negotiate one...\n", handle->handle_id);
			}
			if(data > 1) {
				JANUS_LOG(LOG_WARN, "[%"SCNu64"] More than one data line? only going to negotiate one...\n", handle->handle_id);
			}
#ifndef HAVE_SCTP
			if(data) {
				JANUS_LOG(LOG_WARN, "[%"SCNu64"]   -- DataChannels have been negotiated, but support for them has not been compiled...\n", handle->handle_id);
			}
#endif
			JANUS_LOG(LOG_VERB, "[%"SCNu64"] The browser: %s BUNDLE, %s rtcp-mux, %s doing Trickle ICE\n", handle->handle_id,
			                    bundle  ? "supports" : "does NOT support",
			                    rtcpmux ? "supports" : "does NOT support",
			                    trickle ? "is"       : "is NOT");
			/* Check if it's a new session, or an update... */
			if(!janus_flags_is_set(&handle->webrtc_flags, JANUS_ICE_HANDLE_WEBRTC_READY)
					|| janus_flags_is_set(&handle->webrtc_flags, JANUS_ICE_HANDLE_WEBRTC_ALERT)) {
				/* New session */
				if(offer) {
					/* Setup ICE locally (we received an offer) */
					if(janus_ice_setup_local(handle, offer, audio, video, data, bundle, rtcpmux, trickle) < 0) {
						JANUS_LOG(LOG_ERR, "Error setting ICE locally\n");
						janus_sdp_free(parsed_sdp);
						g_free(jsep_type);
						janus_flags_clear(&handle->webrtc_flags, JANUS_ICE_HANDLE_WEBRTC_PROCESSING_OFFER);
						ret = janus_process_error(request, session_id, transaction_text, JANUS_ERROR_UNKNOWN, "Error setting ICE locally");
						janus_mutex_unlock(&handle->mutex);
						goto jsondone;
					}
				} else {
					/* Make sure we're waiting for an ANSWER in the first place */
					if(!handle->agent) {
						JANUS_LOG(LOG_ERR, "Unexpected ANSWER (did we offer?)\n");
						janus_sdp_free(parsed_sdp);
						g_free(jsep_type);
						janus_flags_clear(&handle->webrtc_flags, JANUS_ICE_HANDLE_WEBRTC_PROCESSING_OFFER);
						ret = janus_process_error(request, session_id, transaction_text, JANUS_ERROR_UNEXPECTED_ANSWER, "Unexpected ANSWER (did we offer?)");
						janus_mutex_unlock(&handle->mutex);
						goto jsondone;
					}
				}
				if(janus_sdp_process(handle, parsed_sdp) < 0) {
					JANUS_LOG(LOG_ERR, "Error processing SDP\n");
					janus_sdp_free(parsed_sdp);
					g_free(jsep_type);
					janus_flags_clear(&handle->webrtc_flags, JANUS_ICE_HANDLE_WEBRTC_PROCESSING_OFFER);
					ret = janus_process_error(request, session_id, transaction_text, JANUS_ERROR_UNEXPECTED_ANSWER, "Error processing SDP");
					janus_mutex_unlock(&handle->mutex);
					goto jsondone;
				}
				if(!offer) {
					/* Set remote candidates now (we received an answer) */
					if(bundle) {
						janus_flags_set(&handle->webrtc_flags, JANUS_ICE_HANDLE_WEBRTC_BUNDLE);
					} else {
						janus_flags_clear(&handle->webrtc_flags, JANUS_ICE_HANDLE_WEBRTC_BUNDLE);
					}
					if(rtcpmux) {
						janus_flags_set(&handle->webrtc_flags, JANUS_ICE_HANDLE_WEBRTC_RTCPMUX);
					} else {
						janus_flags_clear(&handle->webrtc_flags, JANUS_ICE_HANDLE_WEBRTC_RTCPMUX);
					}
					if(trickle) {
						janus_flags_set(&handle->webrtc_flags, JANUS_ICE_HANDLE_WEBRTC_TRICKLE);
					} else {
						janus_flags_clear(&handle->webrtc_flags, JANUS_ICE_HANDLE_WEBRTC_TRICKLE);
					}
					janus_request_ice_handle_answer(handle, audio, video, data, jsep_sdp);
				}
			} else {
				/* TODO Actually handle session updates: for now we ignore them, and just relay them to plugins */
				JANUS_LOG(LOG_WARN, "[%"SCNu64"] Ignoring negotiation update, we don't support them yet...\n", handle->handle_id);
			}
			handle->remote_sdp = g_strdup(jsep_sdp);
			janus_mutex_unlock(&handle->mutex);
			/* Anonymize SDP */
			if(janus_sdp_anonymize(parsed_sdp) < 0) {
				/* Invalid SDP */
				ret = janus_process_error(request, session_id, transaction_text, JANUS_ERROR_JSEP_INVALID_SDP, "JSEP error: invalid SDP");
				janus_sdp_free(parsed_sdp);
				g_free(jsep_type);
				janus_flags_clear(&handle->webrtc_flags, JANUS_ICE_HANDLE_WEBRTC_PROCESSING_OFFER);
				goto jsondone;
			}
			jsep_sdp_stripped = janus_sdp_write(parsed_sdp);
			janus_sdp_free(parsed_sdp);
			sdp = NULL;
			janus_flags_clear(&handle->webrtc_flags, JANUS_ICE_HANDLE_WEBRTC_PROCESSING_OFFER);
		}

		/* Make sure the app handle is still valid */
		if(handle->app == NULL || handle->app_handle == NULL || !janus_plugin_session_is_alive(handle->app_handle)) {
			ret = janus_process_error(request, session_id, transaction_text, JANUS_ERROR_PLUGIN_MESSAGE, "No plugin to handle this message");
			g_free(jsep_type);
			g_free(jsep_sdp_stripped);
			janus_flags_clear(&handle->webrtc_flags, JANUS_ICE_HANDLE_WEBRTC_PROCESSING_OFFER);
			goto jsondone;
		}

		/* Send the message to the plugin (which must eventually free transaction_text and unref the two objects, body and jsep) */
		json_incref(body);
		json_t *body_jsep = NULL;
		if(jsep_sdp_stripped) {
			body_jsep = json_pack("{ssss}", "type", jsep_type, "sdp", jsep_sdp_stripped);
			/* Check if VP8 simulcasting is enabled */
			if(janus_flags_is_set(&handle->webrtc_flags, JANUS_ICE_HANDLE_WEBRTC_HAS_VIDEO)) {
				if(handle->video_stream && handle->video_stream->video_ssrc_peer_sim_1) {
					json_t *simulcast = json_object();
					json_object_set(simulcast, "ssrc-0", json_integer(handle->video_stream->video_ssrc_peer));
					json_object_set(simulcast, "ssrc-1", json_integer(handle->video_stream->video_ssrc_peer_sim_1));
					if(handle->video_stream->video_ssrc_peer_sim_2)
						json_object_set(simulcast, "ssrc-2", json_integer(handle->video_stream->video_ssrc_peer_sim_2));
					json_object_set(body_jsep, "simulcast", simulcast);
				} else if(handle->audio_stream && handle->audio_stream->video_ssrc_peer_sim_1) {
					json_t *simulcast = json_object();
					json_object_set(simulcast, "ssrc-0", json_integer(handle->audio_stream->video_ssrc_peer));
					json_object_set(simulcast, "ssrc-1", json_integer(handle->audio_stream->video_ssrc_peer_sim_1));
					if(handle->audio_stream->video_ssrc_peer_sim_2)
						json_object_set(simulcast, "ssrc-2", json_integer(handle->audio_stream->video_ssrc_peer_sim_2));
					json_object_set(body_jsep, "simulcast", simulcast);
				}
			}
			/* Is PERC Lite in use too? */
			if(janus_flags_is_set(&handle->webrtc_flags, JANUS_ICE_HANDLE_WEBRTC_PERC_LITE))
				json_object_set(body_jsep, "perc", json_true());
		};
		janus_plugin_result *result = plugin_t->handle_message(handle->app_handle,
			g_strdup((char *)transaction_text), body, body_jsep);
		g_free(jsep_type);
		g_free(jsep_sdp_stripped);
		if(result == NULL) {
			/* Something went horribly wrong! */
			ret = janus_process_error(request, session_id, transaction_text, JANUS_ERROR_PLUGIN_MESSAGE, "Plugin didn't give a result");
			goto jsondone;
		}
		if(result->type == JANUS_PLUGIN_OK) {
			/* The plugin gave a result already (synchronous request/response) */
			if(result->content == NULL || !json_is_object(result->content)) {
				/* Missing content, or not a JSON object */
				ret = janus_process_error(request, session_id, transaction_text, JANUS_ERROR_PLUGIN_MESSAGE,
					result->content == NULL ?
						"Plugin didn't provide any content for this synchronous response" :
						"Plugin returned an invalid JSON response");
				janus_plugin_result_destroy(result);
				goto jsondone;
			}
			/* Reference the content, as destroying the result instance will decref it */
			json_incref(result->content);
			/* Prepare JSON response */
			json_t *reply = janus_create_message("success", session->session_id, transaction_text);
			json_object_set_new(reply, "sender", json_integer(handle->handle_id));
			json_t *plugin_data = json_object();
			json_object_set_new(plugin_data, "plugin", json_string(plugin_t->get_package()));
			json_object_set_new(plugin_data, "data", result->content);
			json_object_set_new(reply, "plugindata", plugin_data);
			/* Send the success reply */
			ret = janus_process_success(request, reply);
		} else if(result->type == JANUS_PLUGIN_OK_WAIT) {
			/* The plugin received the request but didn't process it yet, send an ack (asynchronous notifications may follow) */
			json_t *reply = janus_create_message("ack", session_id, transaction_text);
			if(result->text)
				json_object_set_new(reply, "hint", json_string(result->text));
			/* Send the success reply */
			ret = janus_process_success(request, reply);
		} else {
			/* Something went horribly wrong! */
			ret = janus_process_error_string(request, session_id, transaction_text, JANUS_ERROR_PLUGIN_MESSAGE,
				(char *)(result->text ? result->text : "Plugin returned a severe (unknown) error"));
			janus_plugin_result_destroy(result);
			goto jsondone;
		}
		janus_plugin_result_destroy(result);
	} else if(!strcasecmp(message_text, "trickle")) {
		if(handle == NULL) {
			/* Trickle is an handle-level command */
			ret = janus_process_error(request, session_id, transaction_text, JANUS_ERROR_INVALID_REQUEST_PATH, "Unhandled request '%s' at this path", message_text);
			goto jsondone;
		}
		if(handle->app == NULL || handle->app_handle == NULL || !janus_plugin_session_is_alive(handle->app_handle)) {
			ret = janus_process_error(request, session_id, transaction_text, JANUS_ERROR_PLUGIN_MESSAGE, "No plugin to handle this trickle candidate");
			goto jsondone;
		}
		json_t *candidate = json_object_get(root, "candidate");
		json_t *candidates = json_object_get(root, "candidates");
		if(candidate == NULL && candidates == NULL) {
			ret = janus_process_error(request, session_id, transaction_text, JANUS_ERROR_MISSING_MANDATORY_ELEMENT, "Missing mandatory element (candidate|candidates)");
			goto jsondone;
		}
		if(candidate != NULL && candidates != NULL) {
			ret = janus_process_error(request, session_id, transaction_text, JANUS_ERROR_INVALID_JSON, "Can't have both candidate and candidates");
			goto jsondone;
		}
		janus_mutex_lock(&handle->mutex);
		if(!janus_flags_is_set(&handle->webrtc_flags, JANUS_ICE_HANDLE_WEBRTC_TRICKLE)) {
			/* It looks like this peer supports Trickle, after all */
			JANUS_LOG(LOG_VERB, "Handle %"SCNu64" supports trickle even if it didn't negotiate it...\n", handle->handle_id);
			janus_flags_set(&handle->webrtc_flags, JANUS_ICE_HANDLE_WEBRTC_TRICKLE);
		}
		/* Is there any stream ready? this trickle may get here before the SDP it relates to */
		if(handle->audio_stream == NULL && handle->video_stream == NULL && handle->data_stream == NULL) {
			JANUS_LOG(LOG_WARN, "[%"SCNu64"] No stream, queueing this trickle as it got here before the SDP...\n", handle->handle_id);
			/* Enqueue this trickle candidate(s), we'll process this later */
			janus_ice_trickle *early_trickle = janus_ice_trickle_new(handle, transaction_text, candidate ? candidate : candidates);
			handle->pending_trickles = g_list_append(handle->pending_trickles, early_trickle);
			/* Send the ack right away, an event will tell the application if the candidate(s) failed */
			goto trickledone;
		}
		/* Is the ICE stack ready already? */
		if(janus_flags_is_set(&handle->webrtc_flags, JANUS_ICE_HANDLE_WEBRTC_PROCESSING_OFFER) ||
				!janus_flags_is_set(&handle->webrtc_flags, JANUS_ICE_HANDLE_WEBRTC_GOT_OFFER) ||
				!janus_flags_is_set(&handle->webrtc_flags, JANUS_ICE_HANDLE_WEBRTC_GOT_ANSWER)) {
			const char *cause = NULL;
			if(janus_flags_is_set(&handle->webrtc_flags, JANUS_ICE_HANDLE_WEBRTC_PROCESSING_OFFER))
				cause = "processing the offer";
			else if(!janus_flags_is_set(&handle->webrtc_flags, JANUS_ICE_HANDLE_WEBRTC_GOT_ANSWER))
				cause = "waiting for the answer";
			else if(!janus_flags_is_set(&handle->webrtc_flags, JANUS_ICE_HANDLE_WEBRTC_GOT_OFFER))
				cause = "waiting for the offer";
			JANUS_LOG(LOG_VERB, "[%"SCNu64"] Still %s, queueing this trickle to wait until we're done there...\n",
				handle->handle_id, cause);
			/* Enqueue this trickle candidate(s), we'll process this later */
			janus_ice_trickle *early_trickle = janus_ice_trickle_new(handle, transaction_text, candidate ? candidate : candidates);
			handle->pending_trickles = g_list_append(handle->pending_trickles, early_trickle);
			/* Send the ack right away, an event will tell the application if the candidate(s) failed */
			goto trickledone;
		}
		if(candidate != NULL) {
			/* We got a single candidate */
			int error = 0;
			const char *error_string = NULL;
			if((error = janus_ice_trickle_parse(handle, candidate, &error_string)) != 0) {
				ret = janus_process_error(request, session_id, transaction_text, error, "%s", error_string);
				janus_mutex_unlock(&handle->mutex);
				goto jsondone;
			}
		} else {
			/* We got multiple candidates in an array */
			if(!json_is_array(candidates)) {
				ret = janus_process_error(request, session_id, transaction_text, JANUS_ERROR_INVALID_ELEMENT_TYPE, "candidates is not an array");
				janus_mutex_unlock(&handle->mutex);
				goto jsondone;
			}
			JANUS_LOG(LOG_VERB, "Got multiple candidates (%zu)\n", json_array_size(candidates));
			if(json_array_size(candidates) > 0) {
				/* Handle remote candidates */
				size_t i = 0;
				for(i=0; i<json_array_size(candidates); i++) {
					json_t *c = json_array_get(candidates, i);
					/* FIXME We don't care if any trickle fails to parse */
					janus_ice_trickle_parse(handle, c, NULL);
				}
			}
		}

trickledone:
		janus_mutex_unlock(&handle->mutex);
		/* We reply right away, not to block the web server... */
		json_t *reply = janus_create_message("ack", session_id, transaction_text);
		/* Send the success reply */
		ret = janus_process_success(request, reply);
	} else {
		ret = janus_process_error(request, session_id, transaction_text, JANUS_ERROR_UNKNOWN_REQUEST, "Unknown request '%s'", message_text);
	}

jsondone:
	/* Done processing */
	if(handle != NULL)
		janus_refcount_decrease(&handle->ref);
	if(session != NULL)
		janus_refcount_decrease(&session->ref);
	return ret;
}

static json_t *janus_json_token_plugin_array(const char *token_value) {
	json_t *plugins_list = json_array();
	GList *plugins = janus_auth_list_plugins(token_value);
	if(plugins != NULL) {
		GList *tmp = plugins;
		while(tmp) {
			janus_plugin *p = (janus_plugin *)tmp->data;
			if(p != NULL)
				json_array_append_new(plugins_list, json_string(p->get_package()));
			tmp = tmp->next;
		}
		g_list_free(plugins);
		plugins = NULL;
	}
	return plugins_list;
}

static json_t *janus_json_list_token_plugins(const char *token_value, const gchar *transaction_text) {
	json_t *plugins_list = janus_json_token_plugin_array(token_value);
	/* Prepare JSON reply */
	json_t *reply = janus_create_message("success", 0, transaction_text);
	json_t *data = json_object();
	json_object_set_new(data, "plugins", plugins_list);
	json_object_set_new(reply, "data", data);
	return reply;
}

static int janus_request_allow_token(janus_request *request, guint64 session_id, const gchar *transaction_text, gboolean allow, gboolean add) {
	/* Allow/disallow a valid token valid to access a plugin */
	int ret = -1;
	int error_code = 0;
	char error_cause[100];
	json_t *root = request->message;
	if(!janus_auth_is_enabled()) {
		ret = janus_process_error(request, session_id, transaction_text, JANUS_ERROR_UNKNOWN, "Token based authentication disabled");
		goto jsondone;
	}
	JANUS_VALIDATE_JSON_OBJECT(root, add_token_parameters,
		error_code, error_cause, FALSE,
		JANUS_ERROR_MISSING_MANDATORY_ELEMENT, JANUS_ERROR_INVALID_ELEMENT_TYPE);
	/* Any plugin this token should be limited to? */
	json_t *allowed = json_object_get(root, "plugins");
	if(error_code == 0 && !add && (!allowed || json_array_size(allowed) == 0)) {
		error_code = JANUS_ERROR_INVALID_ELEMENT_TYPE;
		g_strlcpy(error_cause, "Invalid element type (plugins should be a non-empty array)", sizeof(error_cause));
	}
	if(error_code != 0) {
		ret = janus_process_error_string(request, session_id, transaction_text, error_code, error_cause);
		goto jsondone;
	}
	json_t *token = json_object_get(root, "token");
	const char *token_value = json_string_value(token);
	if(add) {
		/* First of all, add the new token */
		if(!janus_auth_add_token(token_value)) {
			ret = janus_process_error(request, session_id, transaction_text, JANUS_ERROR_UNKNOWN, "Error adding token");
			goto jsondone;
		}
	} else {
		/* Check if the token is valid, first */
		if(!janus_auth_check_token(token_value)) {
			ret = janus_process_error(request, session_id, transaction_text, JANUS_ERROR_TOKEN_NOT_FOUND, "Token %s not found", token_value);
			goto jsondone;
		}
	}
	if(allowed && json_array_size(allowed) > 0) {
		/* Specify which plugins this token has access to */
		size_t i = 0;
		gboolean ok = TRUE;
		for(i=0; i<json_array_size(allowed); i++) {
			json_t *p = json_array_get(allowed, i);
			if(!p || !json_is_string(p)) {
				/* FIXME Should we fail here? */
				if(add){
					JANUS_LOG(LOG_WARN, "Invalid plugin passed to the new token request, skipping...\n");
					continue;
				} else {
					JANUS_LOG(LOG_ERR, "Invalid plugin passed to the new token request...\n");
					ok = FALSE;
					break;
				}
			}
			const gchar *plugin_text = json_string_value(p);
			janus_plugin *plugin_t = janus_plugin_find(plugin_text);
			if(plugin_t == NULL) {
				/* FIXME Should we fail here? */
				if(add) {
					JANUS_LOG(LOG_WARN, "No such plugin '%s' passed to the new token request, skipping...\n", plugin_text);
					continue;
				} else {
					JANUS_LOG(LOG_ERR, "No such plugin '%s' passed to the new token request...\n", plugin_text);
					ok = FALSE;
				}
				break;
			}
		}
		if(!ok) {
			ret = janus_process_error(request, session_id, transaction_text, JANUS_ERROR_INVALID_ELEMENT_TYPE, "Invalid element type (some of the provided plugins are invalid)");
			goto jsondone;
		}
		/* Take care of the plugins access limitations */
		i = 0;
		for(i=0; i<json_array_size(allowed); i++) {
			json_t *p = json_array_get(allowed, i);
			const gchar *plugin_text = json_string_value(p);
			janus_plugin *plugin_t = janus_plugin_find(plugin_text);
			if(!(allow ? janus_auth_allow_plugin(token_value, plugin_t) : janus_auth_disallow_plugin(token_value, plugin_t))) {
				/* FIXME Should we notify individual failures? */
				JANUS_LOG(LOG_WARN, "Error allowing access to '%s' to the new token, bad things may happen...\n", plugin_text);
			}
		}
	} else {
		/* No plugin limitation specified, allow all plugins */
		if(plugins && g_hash_table_size(plugins) > 0) {
			GHashTableIter iter;
			gpointer value;
			g_hash_table_iter_init(&iter, plugins);
			while (g_hash_table_iter_next(&iter, NULL, &value)) {
				janus_plugin *plugin_t = value;
				if(plugin_t == NULL)
					continue;
				if(!janus_auth_allow_plugin(token_value, plugin_t)) {
					JANUS_LOG(LOG_WARN, "Error allowing access to '%s' to the new token, bad things may happen...\n", plugin_t->get_package());
				}
			}
		}
	}
	/* Get the list of plugins this new token can now access */
	json_t *reply = janus_json_list_token_plugins(token_value, transaction_text);
	/* Send the success reply */
	ret = janus_process_success(request, reply);
jsondone:
	return ret;
}

/* Admin/monitor WebServer requests handler */
int janus_process_incoming_admin_request(janus_request *request) {
	int ret = -1;
	int error_code = 0;
	char error_cause[100];
	if(request == NULL) {
		JANUS_LOG(LOG_ERR, "Missing request or payload to process, giving up...\n");
		return ret;
	}
	json_t *root = request->message;
	/* Ok, let's start with the ids */
	guint64 session_id = 0, handle_id = 0;
	json_t *s = json_object_get(root, "session_id");
	if(s && json_is_integer(s))
		session_id = json_integer_value(s);
	json_t *h = json_object_get(root, "handle_id");
	if(h && json_is_integer(h))
		handle_id = json_integer_value(h);

	janus_session *session = NULL;
	janus_ice_handle *handle = NULL;

	/* Get transaction and message request */
	JANUS_VALIDATE_JSON_OBJECT(root, admin_parameters,
		error_code, error_cause, FALSE,
		JANUS_ERROR_MISSING_MANDATORY_ELEMENT, JANUS_ERROR_INVALID_ELEMENT_TYPE);
	if(error_code != 0) {
		ret = janus_process_error_string(request, session_id, NULL, error_code, error_cause);
		goto jsondone;
	}
	json_t *transaction = json_object_get(root, "transaction");
	const gchar *transaction_text = json_string_value(transaction);
	json_t *message = json_object_get(root, "janus");
	const gchar *message_text = json_string_value(message);

	if(session_id == 0 && handle_id == 0) {
		/* Can only be a 'Get all sessions' or some general setting manipulation request */
		if(!strcasecmp(message_text, "info")) {
			/* The generic info request */
			ret = janus_process_success(request, janus_info(transaction_text));
			goto jsondone;
		}
		if(admin_api_secret != NULL) {
			/* There's an admin/monitor secret, check that the client provided it */
			json_t *secret = json_object_get(root, "admin_secret");
			if(!secret || !json_is_string(secret) || !janus_strcmp_const_time(json_string_value(secret), admin_api_secret)) {
				ret = janus_process_error(request, session_id, transaction_text, JANUS_ERROR_UNAUTHORIZED, NULL);
				goto jsondone;
			}
		}
		if(!strcasecmp(message_text, "get_status")) {
			/* Return some info on the settings (mostly debug-related, at the moment) */
			json_t *reply = janus_create_message("success", 0, transaction_text);
			json_t *status = json_object();
			json_object_set_new(status, "token_auth", janus_auth_is_enabled() ? json_true() : json_false());
			json_object_set_new(status, "session_timeout", json_integer(session_timeout));
			json_object_set_new(status, "log_level", json_integer(janus_log_level));
			json_object_set_new(status, "log_timestamps", janus_log_timestamps ? json_true() : json_false());
			json_object_set_new(status, "log_colors", janus_log_colors ? json_true() : json_false());
			json_object_set_new(status, "locking_debug", lock_debug ? json_true() : json_false());
			json_object_set_new(status, "refcount_debug", refcount_debug ? json_true() : json_false());
			json_object_set_new(status, "libnice_debug", janus_ice_is_ice_debugging_enabled() ? json_true() : json_false());
			json_object_set_new(status, "max_nack_queue", json_integer(janus_get_max_nack_queue()));
			json_object_set_new(status, "no_media_timer", json_integer(janus_get_no_media_timer()));
			json_object_set_new(reply, "status", status);
			/* Send the success reply */
			ret = janus_process_success(request, reply);
			goto jsondone;
		} else if(!strcasecmp(message_text, "set_session_timeout")) {
			/* Change the session timeout value */
			JANUS_VALIDATE_JSON_OBJECT(root, timeout_parameters,
				error_code, error_cause, FALSE,
				JANUS_ERROR_MISSING_MANDATORY_ELEMENT, JANUS_ERROR_INVALID_ELEMENT_TYPE);
			if(error_code != 0) {
				ret = janus_process_error_string(request, session_id, transaction_text, error_code, error_cause);
				goto jsondone;
			}
			json_t *timeout = json_object_get(root, "timeout");
			int timeout_num = json_integer_value(timeout);
			if(timeout_num < 0) {
				ret = janus_process_error(request, session_id, transaction_text, JANUS_ERROR_INVALID_ELEMENT_TYPE, "Invalid element type (timeout should be a positive integer)");
				goto jsondone;
			}
			session_timeout = timeout_num;
			/* Prepare JSON reply */
			json_t *reply = json_object();
			json_object_set_new(reply, "janus", json_string("success"));
			json_object_set_new(reply, "transaction", json_string(transaction_text));
			json_object_set_new(reply, "timeout", json_integer(session_timeout));
			/* Send the success reply */
			ret = janus_process_success(request, reply);
			goto jsondone;
		} else if(!strcasecmp(message_text, "set_log_level")) {
			/* Change the debug logging level */
			JANUS_VALIDATE_JSON_OBJECT(root, level_parameters,
				error_code, error_cause, FALSE,
				JANUS_ERROR_MISSING_MANDATORY_ELEMENT, JANUS_ERROR_INVALID_ELEMENT_TYPE);
			if(error_code != 0) {
				ret = janus_process_error_string(request, session_id, transaction_text, error_code, error_cause);
				goto jsondone;
			}
			json_t *level = json_object_get(root, "level");
			int level_num = json_integer_value(level);
			if(level_num < LOG_NONE || level_num > LOG_MAX) {
				ret = janus_process_error(request, session_id, transaction_text, JANUS_ERROR_INVALID_ELEMENT_TYPE, "Invalid element type (level should be between %d and %d)", LOG_NONE, LOG_MAX);
				goto jsondone;
			}
			janus_log_level = level_num;
			/* Prepare JSON reply */
			json_t *reply = janus_create_message("success", 0, transaction_text);
			json_object_set_new(reply, "level", json_integer(janus_log_level));
			/* Send the success reply */
			ret = janus_process_success(request, reply);
			goto jsondone;
		} else if(!strcasecmp(message_text, "set_locking_debug")) {
			/* Enable/disable the locking debug (would show a message on the console for every lock attempt) */
			JANUS_VALIDATE_JSON_OBJECT(root, debug_parameters,
				error_code, error_cause, FALSE,
				JANUS_ERROR_MISSING_MANDATORY_ELEMENT, JANUS_ERROR_INVALID_ELEMENT_TYPE);
			if(error_code != 0) {
				ret = janus_process_error_string(request, session_id, transaction_text, error_code, error_cause);
				goto jsondone;
			}
			json_t *debug = json_object_get(root, "debug");
			lock_debug = json_is_true(debug);
			/* Prepare JSON reply */
			json_t *reply = janus_create_message("success", 0, transaction_text);
			json_object_set_new(reply, "locking_debug", lock_debug ? json_true() : json_false());
			/* Send the success reply */
			ret = janus_process_success(request, reply);
			goto jsondone;
		} else if(!strcasecmp(message_text, "set_refcount_debug")) {
			/* Enable/disable the reference counter debug (would show a message on the console for every increase/decrease) */
			JANUS_VALIDATE_JSON_OBJECT(root, debug_parameters,
				error_code, error_cause, FALSE,
				JANUS_ERROR_MISSING_MANDATORY_ELEMENT, JANUS_ERROR_INVALID_ELEMENT_TYPE);
			if(error_code != 0) {
				ret = janus_process_error_string(request, session_id, transaction_text, error_code, error_cause);
				goto jsondone;
			}
			json_t *debug = json_object_get(root, "debug");
			if(json_is_true(debug)) {
				refcount_debug = TRUE;
			} else {
				refcount_debug = FALSE;
			}
			/* Prepare JSON reply */
			json_t *reply = janus_create_message("success", 0, transaction_text);
			json_object_set_new(reply, "refcount_debug", refcount_debug ? json_true() : json_false());
			/* Send the success reply */
			ret = janus_process_success(request, reply);
			goto jsondone;
		} else if(!strcasecmp(message_text, "set_log_timestamps")) {
			/* Enable/disable the log timestamps */
			JANUS_VALIDATE_JSON_OBJECT(root, timestamps_parameters,
				error_code, error_cause, FALSE,
				JANUS_ERROR_MISSING_MANDATORY_ELEMENT, JANUS_ERROR_INVALID_ELEMENT_TYPE);
			if(error_code != 0) {
				ret = janus_process_error_string(request, session_id, transaction_text, error_code, error_cause);
				goto jsondone;
			}
			json_t *timestamps = json_object_get(root, "timestamps");
			janus_log_timestamps = json_is_true(timestamps);
			/* Prepare JSON reply */
			json_t *reply = janus_create_message("success", 0, transaction_text);
			json_object_set_new(reply, "log_timestamps", janus_log_timestamps ? json_true() : json_false());
			/* Send the success reply */
			ret = janus_process_success(request, reply);
			goto jsondone;
		} else if(!strcasecmp(message_text, "set_log_colors")) {
			/* Enable/disable the log colors */
			JANUS_VALIDATE_JSON_OBJECT(root, colors_parameters,
				error_code, error_cause, FALSE,
				JANUS_ERROR_MISSING_MANDATORY_ELEMENT, JANUS_ERROR_INVALID_ELEMENT_TYPE);
			if(error_code != 0) {
				ret = janus_process_error_string(request, session_id, transaction_text, error_code, error_cause);
				goto jsondone;
			}
			json_t *colors = json_object_get(root, "colors");
			janus_log_colors = json_is_true(colors);
			/* Prepare JSON reply */
			json_t *reply = janus_create_message("success", 0, transaction_text);
			json_object_set_new(reply, "log_colors", janus_log_colors ? json_true() : json_false());
			/* Send the success reply */
			ret = janus_process_success(request, reply);
			goto jsondone;
		} else if(!strcasecmp(message_text, "set_libnice_debug")) {
			/* Enable/disable the libnice debugging (http://nice.freedesktop.org/libnice/libnice-Debug-messages.html) */
			JANUS_VALIDATE_JSON_OBJECT(root, debug_parameters,
				error_code, error_cause, FALSE,
				JANUS_ERROR_MISSING_MANDATORY_ELEMENT, JANUS_ERROR_INVALID_ELEMENT_TYPE);
			if(error_code != 0) {
				ret = janus_process_error_string(request, session_id, transaction_text, error_code, error_cause);
				goto jsondone;
			}
			json_t *debug = json_object_get(root, "debug");
			if(json_is_true(debug)) {
				janus_ice_debugging_enable();
			} else {
				janus_ice_debugging_disable();
			}
			/* Prepare JSON reply */
			json_t *reply = janus_create_message("success", 0, transaction_text);
			json_object_set_new(reply, "libnice_debug", janus_ice_is_ice_debugging_enabled() ? json_true() : json_false());
			/* Send the success reply */
			ret = janus_process_success(request, reply);
			goto jsondone;
		} else if(!strcasecmp(message_text, "set_max_nack_queue")) {
			/* Change the current value for the max NACK queue */
			JANUS_VALIDATE_JSON_OBJECT(root, mnq_parameters,
				error_code, error_cause, FALSE,
				JANUS_ERROR_MISSING_MANDATORY_ELEMENT, JANUS_ERROR_INVALID_ELEMENT_TYPE);
			if(error_code != 0) {
				ret = janus_process_error_string(request, session_id, transaction_text, error_code, error_cause);
				goto jsondone;
			}
			json_t *mnq = json_object_get(root, "max_nack_queue");
			int mnq_num = json_integer_value(mnq);
			if(mnq_num < 0 || (mnq_num > 0 && mnq_num < 200)) {
				ret = janus_process_error(request, session_id, transaction_text, JANUS_ERROR_INVALID_ELEMENT_TYPE, "Invalid element type (max_nack_queue, if provided, should be greater than 200)");
				goto jsondone;
			}
			janus_set_max_nack_queue(mnq_num);
			/* Prepare JSON reply */
			json_t *reply = janus_create_message("success", 0, transaction_text);
			json_object_set_new(reply, "max_nack_queue", json_integer(janus_get_max_nack_queue()));
			/* Send the success reply */
			ret = janus_process_success(request, reply);
			goto jsondone;
		} else if(!strcasecmp(message_text, "set_no_media_timer")) {
			/* Change the current value for the no-media timer */
			JANUS_VALIDATE_JSON_OBJECT(root, nmt_parameters,
				error_code, error_cause, FALSE,
				JANUS_ERROR_MISSING_MANDATORY_ELEMENT, JANUS_ERROR_INVALID_ELEMENT_TYPE);
			if(error_code != 0) {
				ret = janus_process_error_string(request, session_id, transaction_text, error_code, error_cause);
				goto jsondone;
			}
			json_t *nmt = json_object_get(root, "no_media_timer");
			int nmt_num = json_integer_value(nmt);
			janus_set_no_media_timer(nmt_num);
			/* Prepare JSON reply */
			json_t *reply = json_object();
			json_object_set_new(reply, "janus", json_string("success"));
			json_object_set_new(reply, "transaction", json_string(transaction_text));
			json_object_set_new(reply, "no_media_timer", json_integer(janus_get_no_media_timer()));
			/* Send the success reply */
			ret = janus_process_success(request, reply);
			goto jsondone;
		} else if(!strcasecmp(message_text, "list_sessions")) {
			/* List sessions */
			session_id = 0;
			json_t *list = json_array();
			if(sessions != NULL && g_hash_table_size(sessions) > 0) {
				janus_mutex_lock(&sessions_mutex);
				GHashTableIter iter;
				gpointer value;
				g_hash_table_iter_init(&iter, sessions);
				while (g_hash_table_iter_next(&iter, NULL, &value)) {
					janus_session *session = value;
					if(session == NULL) {
						continue;
					}
					json_array_append_new(list, json_integer(session->session_id));
				}
				janus_mutex_unlock(&sessions_mutex);
			}
			/* Prepare JSON reply */
			json_t *reply = janus_create_message("success", 0, transaction_text);
			json_object_set_new(reply, "sessions", list);
			/* Send the success reply */
			ret = janus_process_success(request, reply);
			goto jsondone;
		} else if(!strcasecmp(message_text, "add_token")) {
			/* Add a token valid for authentication */
			ret = janus_request_allow_token(request, session_id, transaction_text, TRUE, TRUE);
			goto jsondone;
		} else if(!strcasecmp(message_text, "list_tokens")) {
			/* List all the valid tokens */
			if(!janus_auth_is_enabled()) {
				ret = janus_process_error(request, session_id, transaction_text, JANUS_ERROR_UNKNOWN, "Token based authentication disabled");
				goto jsondone;
			}
			json_t *tokens_list = json_array();
			GList *list = janus_auth_list_tokens();
			if(list != NULL) {
				GList *tmp = list;
				while(tmp) {
					char *token = (char *)tmp->data;
					if(token != NULL) {
						json_t *plugins_list = janus_json_token_plugin_array(token);
						if(json_array_size(plugins_list) > 0) {
							json_t *t = json_object();
							json_object_set_new(t, "token", json_string(token));
							json_object_set_new(t, "allowed_plugins", plugins_list);
							json_array_append_new(tokens_list, t);
						}
						else
							json_decref(plugins_list);
						tmp->data = NULL;
						g_free(token);
					}
					tmp = tmp->next;
				}
				g_list_free(list);
			}
			/* Prepare JSON reply */
			json_t *reply = janus_create_message("success", 0, transaction_text);
			json_t *data = json_object();
			json_object_set_new(data, "tokens", tokens_list);
			json_object_set_new(reply, "data", data);
			/* Send the success reply */
			ret = janus_process_success(request, reply);
			goto jsondone;
		} else if(!strcasecmp(message_text, "allow_token")) {
			/* Allow a valid token valid to access a plugin */
			ret = janus_request_allow_token(request, session_id, transaction_text, TRUE, FALSE);
			goto jsondone;
		} else if(!strcasecmp(message_text, "disallow_token")) {
			/* Disallow a valid token valid from accessing a plugin */
			ret = janus_request_allow_token(request, session_id, transaction_text, FALSE, FALSE);
			goto jsondone;
		} else if(!strcasecmp(message_text, "remove_token")) {
			/* Invalidate a token for authentication purposes */
			if(!janus_auth_is_enabled()) {
				ret = janus_process_error(request, session_id, transaction_text, JANUS_ERROR_UNKNOWN, "Token based authentication disabled");
				goto jsondone;
			}
			JANUS_VALIDATE_JSON_OBJECT(root, token_parameters,
				error_code, error_cause, FALSE,
				JANUS_ERROR_MISSING_MANDATORY_ELEMENT, JANUS_ERROR_INVALID_ELEMENT_TYPE);
			if(error_code != 0) {
				ret = janus_process_error_string(request, session_id, transaction_text, error_code, error_cause);
				goto jsondone;
			}
			json_t *token = json_object_get(root, "token");
			const char *token_value = json_string_value(token);
			if(!janus_auth_remove_token(token_value)) {
				ret = janus_process_error(request, session_id, transaction_text, JANUS_ERROR_UNKNOWN, "Error removing token");
				goto jsondone;
			}
			/* Prepare JSON reply */
			json_t *reply = janus_create_message("success", 0, transaction_text);
			/* Send the success reply */
			ret = janus_process_success(request, reply);
			goto jsondone;
		} else {
			/* No message we know of */
			ret = janus_process_error(request, session_id, transaction_text, JANUS_ERROR_INVALID_REQUEST_PATH, "Unhandled request '%s' at this path", message_text);
			goto jsondone;
		}
	}
	if(session_id < 1) {
		JANUS_LOG(LOG_ERR, "Invalid session\n");
		ret = janus_process_error(request, session_id, transaction_text, JANUS_ERROR_SESSION_NOT_FOUND, NULL);
		goto jsondone;
	}
	if(h && handle_id < 1) {
		JANUS_LOG(LOG_ERR, "Invalid handle\n");
		ret = janus_process_error(request, session_id, transaction_text, JANUS_ERROR_SESSION_NOT_FOUND, NULL);
		goto jsondone;
	}

	/* Go on with the processing */
	if(admin_api_secret != NULL) {
		/* There's an API secret, check that the client provided it */
		json_t *secret = json_object_get(root, "admin_secret");
		if(!secret || !json_is_string(secret) || !janus_strcmp_const_time(json_string_value(secret), admin_api_secret)) {
			ret = janus_process_error(request, session_id, transaction_text, JANUS_ERROR_UNAUTHORIZED, NULL);
			goto jsondone;
		}
	}

	/* If we got here, make sure we have a session (and/or a handle) */
	session = janus_session_find(session_id);
	if(!session) {
		JANUS_LOG(LOG_ERR, "Couldn't find any session %"SCNu64"...\n", session_id);
		ret = janus_process_error(request, session_id, transaction_text, JANUS_ERROR_SESSION_NOT_FOUND, "No such session %"SCNu64"", session_id);
		goto jsondone;
	}
	handle = NULL;
	if(handle_id > 0) {
		handle = janus_session_handles_find(session, handle_id);
		if(!handle) {
			JANUS_LOG(LOG_ERR, "Couldn't find any handle %"SCNu64" in session %"SCNu64"...\n", handle_id, session_id);
			ret = janus_process_error(request, session_id, transaction_text, JANUS_ERROR_HANDLE_NOT_FOUND, "No such handle %"SCNu64" in session %"SCNu64"", handle_id, session_id);
			goto jsondone;
		}
	}

	/* What is this? */
	if(handle == NULL) {
		/* Session-related */
		if(strcasecmp(message_text, "list_handles")) {
			ret = janus_process_error(request, session_id, transaction_text, JANUS_ERROR_INVALID_REQUEST_PATH, "Unhandled request '%s' at this path", message_text);
			goto jsondone;
		}
		/* List handles */
		json_t *list = janus_session_handles_list_json(session);
		/* Prepare JSON reply */
		json_t *reply = janus_create_message("success", session_id, transaction_text);
		json_object_set_new(reply, "handles", list);
		/* Send the success reply */
		ret = janus_process_success(request, reply);
		goto jsondone;
	} else {
		/* Handle-related */
		if(strcasecmp(message_text, "handle_info")) {
			ret = janus_process_error(request, session_id, transaction_text, JANUS_ERROR_INVALID_REQUEST_PATH, "Unhandled request '%s' at this path", message_text);
			goto jsondone;
		}
		/* Prepare info */
		janus_mutex_lock(&handle->mutex);
		json_t *info = json_object();
		json_object_set_new(info, "session_id", json_integer(session_id));
		json_object_set_new(info, "session_last_activity", json_integer(session->last_activity));
		if(session->source && session->source->transport)
			json_object_set_new(info, "session_transport", json_string(session->source->transport->get_package()));
		json_object_set_new(info, "handle_id", json_integer(handle_id));
		if(handle->opaque_id)
			json_object_set_new(info, "opaque_id", json_string(handle->opaque_id));
		json_object_set_new(info, "created", json_integer(handle->created));
		json_object_set_new(info, "send_thread_created", g_atomic_int_get(&handle->send_thread_created) ? json_true() : json_false());
		json_object_set_new(info, "current_time", json_integer(janus_get_monotonic_time()));
		if(handle->app && handle->app_handle && janus_plugin_session_is_alive(handle->app_handle)) {
			janus_plugin *plugin = (janus_plugin *)handle->app;
			json_object_set_new(info, "plugin", json_string(plugin->get_package()));
			if(plugin->query_session) {
				/* FIXME This check will NOT work with legacy plugins that were compiled BEFORE the method was specified in plugin.h */
				json_t *query = plugin->query_session(handle->app_handle);
				if(query != NULL) {
					/* Make sure this is a JSON object */
					if(!json_is_object(query)) {
						JANUS_LOG(LOG_WARN, "Ignoring invalid query response from the plugin (not an object)\n");
						json_decref(query);
					} else {
						json_object_set_new(info, "plugin_specific", query);
					}
					query = NULL;
				}
			}
		}
		json_t *flags = json_object();
		json_object_set_new(flags, "got-offer", janus_flags_is_set(&handle->webrtc_flags, JANUS_ICE_HANDLE_WEBRTC_GOT_OFFER) ? json_true() : json_false());
		json_object_set_new(flags, "got-answer", janus_flags_is_set(&handle->webrtc_flags, JANUS_ICE_HANDLE_WEBRTC_GOT_ANSWER) ? json_true() : json_false());
		json_object_set_new(flags, "processing-offer", janus_flags_is_set(&handle->webrtc_flags, JANUS_ICE_HANDLE_WEBRTC_PROCESSING_OFFER) ? json_true() : json_false());
		json_object_set_new(flags, "starting", janus_flags_is_set(&handle->webrtc_flags, JANUS_ICE_HANDLE_WEBRTC_START) ? json_true() : json_false());
		json_object_set_new(flags, "ready", janus_flags_is_set(&handle->webrtc_flags, JANUS_ICE_HANDLE_WEBRTC_READY) ? json_true() : json_false());
		json_object_set_new(flags, "stopped", janus_flags_is_set(&handle->webrtc_flags, JANUS_ICE_HANDLE_WEBRTC_STOP) ? json_true() : json_false());
		json_object_set_new(flags, "alert", janus_flags_is_set(&handle->webrtc_flags, JANUS_ICE_HANDLE_WEBRTC_ALERT) ? json_true() : json_false());
		json_object_set_new(flags, "bundle", janus_flags_is_set(&handle->webrtc_flags, JANUS_ICE_HANDLE_WEBRTC_BUNDLE) ? json_true() : json_false());
		json_object_set_new(flags, "rtcp-mux", janus_flags_is_set(&handle->webrtc_flags, JANUS_ICE_HANDLE_WEBRTC_RTCPMUX) ? json_true() : json_false());
		json_object_set_new(flags, "trickle", janus_flags_is_set(&handle->webrtc_flags, JANUS_ICE_HANDLE_WEBRTC_TRICKLE) ? json_true() : json_false());
		json_object_set_new(flags, "all-trickles", janus_flags_is_set(&handle->webrtc_flags, JANUS_ICE_HANDLE_WEBRTC_ALL_TRICKLES) ? json_true() : json_false());
		json_object_set_new(flags, "trickle-synced", janus_flags_is_set(&handle->webrtc_flags, JANUS_ICE_HANDLE_WEBRTC_TRICKLE_SYNCED) ? json_true() : json_false());
		json_object_set_new(flags, "data-channels", janus_flags_is_set(&handle->webrtc_flags, JANUS_ICE_HANDLE_WEBRTC_DATA_CHANNELS) ? json_true() : json_false());
		json_object_set_new(flags, "has-audio", janus_flags_is_set(&handle->webrtc_flags, JANUS_ICE_HANDLE_WEBRTC_HAS_AUDIO) ? json_true() : json_false());
		json_object_set_new(flags, "has-video", janus_flags_is_set(&handle->webrtc_flags, JANUS_ICE_HANDLE_WEBRTC_HAS_VIDEO) ? json_true() : json_false());
		json_object_set_new(flags, "plan-b", janus_flags_is_set(&handle->webrtc_flags, JANUS_ICE_HANDLE_WEBRTC_PLAN_B) ? json_true() : json_false());
		json_object_set_new(flags, "perc-lite", janus_flags_is_set(&handle->webrtc_flags, JANUS_ICE_HANDLE_WEBRTC_PERC_LITE) ? json_true() : json_false());
		json_object_set_new(flags, "cleaning", janus_flags_is_set(&handle->webrtc_flags, JANUS_ICE_HANDLE_WEBRTC_CLEANING) ? json_true() : json_false());
		json_object_set_new(info, "flags", flags);
		if(handle->agent) {
			json_object_set_new(info, "agent-created", json_integer(handle->agent_created));
			json_object_set_new(info, "ice-mode", json_string(janus_ice_is_ice_lite_enabled() ? "lite" : "full"));
			json_object_set_new(info, "ice-role", json_string(handle->controlling ? "controlling" : "controlled"));
		}
		if(handle->force_bundle)
			json_object_set_new(info, "force-bundle", json_true());
		if(handle->force_rtcp_mux)
			json_object_set_new(info, "force-rtcp-mux", json_true());
		json_t *sdps = json_object();
		if(handle->rtp_profile)
			json_object_set_new(sdps, "profile", json_string(handle->rtp_profile));
		if(handle->local_sdp)
			json_object_set_new(sdps, "local", json_string(handle->local_sdp));
		if(handle->remote_sdp)
			json_object_set_new(sdps, "remote", json_string(handle->remote_sdp));
		json_object_set_new(info, "sdps", sdps);
		if(handle->pending_trickles)
			json_object_set_new(info, "pending-trickles", json_integer(g_list_length(handle->pending_trickles)));
		if(handle->queued_packets)
			json_object_set_new(info, "queued-packets", json_integer(g_async_queue_length(handle->queued_packets)));
		json_t *streams = json_array();
		if(handle->audio_stream) {
			json_t *s = janus_admin_stream_summary(handle->audio_stream);
			if(s)
				json_array_append_new(streams, s);
		}
		if(handle->video_stream) {
			json_t *s = janus_admin_stream_summary(handle->video_stream);
			if(s)
				json_array_append_new(streams, s);
		}
		if(handle->data_stream) {
			json_t *s = janus_admin_stream_summary(handle->data_stream);
			if(s)
				json_array_append_new(streams, s);
		}
		json_object_set_new(info, "streams", streams);
		janus_mutex_unlock(&handle->mutex);
		/* Prepare JSON reply */
		json_t *reply = janus_create_message("success", session_id, transaction_text);
		json_object_set_new(reply, "handle_id", json_integer(handle_id));
		json_object_set_new(reply, "info", info);
		/* Send the success reply */
		ret = janus_process_success(request, reply);
		goto jsondone;
	}

jsondone:
	/* Done processing */
	if(handle != NULL)
		janus_refcount_decrease(&handle->ref);
	if(session != NULL)
		janus_refcount_decrease(&session->ref);
	return ret;
}

int janus_process_success(janus_request *request, json_t *payload)
{
	if(!request || !payload)
		return -1;
	/* Pass to the right transport plugin */
	JANUS_LOG(LOG_HUGE, "Sending %s API response to %s (%p)\n", request->admin ? "admin" : "Janus", request->transport->get_package(), request->instance);
	return request->transport->send_message(request->instance, request->request_id, request->admin, payload);
}

static int janus_process_error_string(janus_request *request, uint64_t session_id, const char *transaction, gint error, gchar *error_string)
{
	if(!request)
		return -1;
	/* Done preparing error */
	JANUS_LOG(LOG_VERB, "[%s] Returning %s API error %d (%s)\n", transaction, request->admin ? "admin" : "Janus", error, error_string);
	/* Prepare JSON error */
	json_t *reply = janus_create_message("error", session_id, transaction);
	json_t *error_data = json_object();
	json_object_set_new(error_data, "code", json_integer(error));
	json_object_set_new(error_data, "reason", json_string(error_string));
	json_object_set_new(reply, "error", error_data);
	/* Pass to the right transport plugin */
	return request->transport->send_message(request->instance, request->request_id, request->admin, reply);
}

int janus_process_error(janus_request *request, uint64_t session_id, const char *transaction, gint error, const char *format, ...)
{
	if(!request)
		return -1;
	gchar *error_string = NULL;
	gchar error_buf[512];
	if(format == NULL) {
		/* No error string provided, use the default one */
		error_string = (gchar *)janus_get_api_error(error);
	} else {
		/* This callback has variable arguments (error string) */
		va_list ap;
		va_start(ap, format);
		g_vsnprintf(error_buf, sizeof(error_buf), format, ap);
		va_end(ap);
		error_string = error_buf;
	}
	return janus_process_error_string(request, session_id, transaction, error, error_string);
}

/* Admin/monitor helpers */
json_t *janus_admin_stream_summary(janus_ice_stream *stream) {
	if(stream == NULL)
		return NULL;
	json_t *s = json_object();
	json_object_set_new(s, "id", json_integer(stream->stream_id));
	json_object_set_new(s, "ready", json_integer(stream->cdone));
	json_object_set_new(s, "disabled", stream->disabled ? json_true() : json_false());
	json_t *ss = json_object();
	if(stream->audio_ssrc)
		json_object_set_new(ss, "audio", json_integer(stream->audio_ssrc));
	if(stream->video_ssrc)
		json_object_set_new(ss, "video", json_integer(stream->video_ssrc));
	if(stream->audio_ssrc_peer)
		json_object_set_new(ss, "audio-peer", json_integer(stream->audio_ssrc_peer));
	if(stream->video_ssrc_peer)
		json_object_set_new(ss, "video-peer", json_integer(stream->video_ssrc_peer));
	if(stream->video_ssrc_peer_rtx)
		json_object_set_new(ss, "video-peer-rtx", json_integer(stream->video_ssrc_peer_rtx));
	if(stream->video_ssrc_peer_sim_1)
		json_object_set_new(ss, "video-peer-sim-1", json_integer(stream->video_ssrc_peer_sim_1));
	if(stream->video_ssrc_peer_sim_2)
		json_object_set_new(ss, "video-peer-sim-2", json_integer(stream->video_ssrc_peer_sim_2));
	if(stream->rid[0]) {
		json_t *rid = json_array();
		json_array_append_new(rid, json_string(stream->rid[0]));
		if(stream->rid[1])
			json_array_append_new(rid, json_string(stream->rid[1]));
		if(stream->rid[1])
			json_array_append_new(rid, json_string(stream->rid[2]));
		json_object_set_new(ss, "rid", rid);
	}
	json_object_set_new(s, "ssrc", ss);
	json_t *components = json_array();
	if(stream->rtp_component) {
		json_t *c = janus_admin_component_summary(stream->rtp_component);
		if(c)
			json_array_append_new(components, c);
	}
	if(stream->rtcp_component) {
		json_t *c = janus_admin_component_summary(stream->rtcp_component);
		if(c)
			json_array_append_new(components, c);
	}
	json_t *rtcp_stats = NULL;
	if(stream->audio_rtcp_ctx != NULL) {
		rtcp_stats = json_object();
		json_t *audio_rtcp_stats = json_object();
		json_object_set_new(audio_rtcp_stats, "base", json_integer(stream->audio_rtcp_ctx->tb));
		json_object_set_new(audio_rtcp_stats, "lsr", json_integer(janus_rtcp_context_get_lsr(stream->audio_rtcp_ctx)));
		json_object_set_new(audio_rtcp_stats, "lost", json_integer(janus_rtcp_context_get_lost_all(stream->audio_rtcp_ctx, FALSE)));
		json_object_set_new(audio_rtcp_stats, "lost-by-remote", json_integer(janus_rtcp_context_get_lost_all(stream->audio_rtcp_ctx, TRUE)));
		json_object_set_new(audio_rtcp_stats, "jitter-local", json_integer(janus_rtcp_context_get_jitter(stream->audio_rtcp_ctx, FALSE)));
		json_object_set_new(audio_rtcp_stats, "jitter-remote", json_integer(janus_rtcp_context_get_jitter(stream->audio_rtcp_ctx, TRUE)));
		json_object_set_new(rtcp_stats, "audio", audio_rtcp_stats);
	}
	if(stream->video_rtcp_ctx != NULL) {
		if(rtcp_stats == NULL)
			rtcp_stats = json_object();
		json_t *video_rtcp_stats = json_object();
		json_object_set_new(video_rtcp_stats, "base", json_integer(stream->video_rtcp_ctx->tb));
		json_object_set_new(video_rtcp_stats, "lsr", json_integer(janus_rtcp_context_get_lsr(stream->video_rtcp_ctx)));
		json_object_set_new(video_rtcp_stats, "lost", json_integer(janus_rtcp_context_get_lost_all(stream->video_rtcp_ctx, FALSE)));
		json_object_set_new(video_rtcp_stats, "lost-by-remote", json_integer(janus_rtcp_context_get_lost_all(stream->video_rtcp_ctx, TRUE)));
		json_object_set_new(video_rtcp_stats, "jitter-local", json_integer(janus_rtcp_context_get_jitter(stream->video_rtcp_ctx, FALSE)));
		json_object_set_new(video_rtcp_stats, "jitter-remote", json_integer(janus_rtcp_context_get_jitter(stream->video_rtcp_ctx, TRUE)));
		json_object_set_new(rtcp_stats, "video", video_rtcp_stats);
	}
	if(rtcp_stats != NULL)
		json_object_set_new(s, "rtcp_stats", rtcp_stats);
	json_object_set_new(s, "components", components);
	return s;
}

json_t *janus_admin_component_summary(janus_ice_component *component) {
	if(component == NULL)
		return NULL;
	janus_ice_handle *handle = component->stream ? component->stream->handle : NULL;
	json_t *c = json_object();
	json_object_set_new(c, "id", json_integer(component->component_id));
	json_object_set_new(c, "state", json_string(janus_get_ice_state_name(component->state)));
	if(component->icefailed_detected) {
		json_object_set_new(c, "failed-detected", json_integer(component->icefailed_detected));
		json_object_set_new(c, "icetimer-started", component->icestate_source ? json_true() : json_false());
	}
	if(component->component_connected > 0)
		json_object_set_new(c, "connected", json_integer(component->component_connected));
	if(component->local_candidates) {
		json_t *cs = json_array();
		GSList *candidates = component->local_candidates, *i = NULL;
		for (i = candidates; i; i = i->next) {
			gchar *lc = (gchar *) i->data;
			if(lc)
				json_array_append_new(cs, json_string(lc));
		}
		json_object_set_new(c, "local-candidates", cs);
	}
	if(component->remote_candidates) {
		json_t *cs = json_array();
		GSList *candidates = component->remote_candidates, *i = NULL;
		for (i = candidates; i; i = i->next) {
			gchar *rc = (gchar *) i->data;
			if(rc)
				json_array_append_new(cs, json_string(rc));
		}
		json_object_set_new(c, "remote-candidates", cs);
	}
	if(component->selected_pair) {
		json_object_set_new(c, "selected-pair", json_string(component->selected_pair));
	}
	json_t *d = json_object();
	json_t *in_stats = json_object();
	json_t *out_stats = json_object();
	if(component->dtls) {
		janus_dtls_srtp *dtls = component->dtls;
		json_object_set_new(d, "fingerprint", json_string(janus_dtls_get_local_fingerprint()));
		if(component->stream) {
			json_object_set_new(d, "remote-fingerprint", json_string(component->stream->remote_fingerprint));
			json_object_set_new(d, "remote-fingerprint-hash", json_string(component->stream->remote_hashing));
			json_object_set_new(d, "dtls-role", json_string(janus_get_dtls_srtp_role(component->stream->dtls_role)));
		}
		json_object_set_new(d, "dtls-state", json_string(janus_get_dtls_srtp_state(dtls->dtls_state)));
		json_object_set_new(d, "retransmissions", json_integer(dtls->retransmissions));
		json_object_set_new(d, "valid", dtls->srtp_valid ? json_true() : json_false());
		json_object_set_new(d, "ready", dtls->ready ? json_true() : json_false());
		if(dtls->dtls_connected > 0)
			json_object_set_new(d, "connected", json_integer(dtls->dtls_connected));
		if(handle && janus_flags_is_set(&handle->webrtc_flags, JANUS_ICE_HANDLE_WEBRTC_HAS_AUDIO)) {
			json_object_set_new(in_stats, "audio_packets", json_integer(component->in_stats.audio_packets));
			json_object_set_new(in_stats, "audio_bytes", json_integer(component->in_stats.audio_bytes));
			json_object_set_new(in_stats, "audio_nacks", json_integer(component->in_stats.audio_nacks));
			/* Compute the last second stuff too */
			gint64 now = janus_get_monotonic_time();
			guint64 bytes = 0;
			if(component->in_stats.audio_bytes_lastsec) {
				GList *lastsec = component->in_stats.audio_bytes_lastsec;
				while(lastsec) {
					janus_ice_stats_item *s = (janus_ice_stats_item *)lastsec->data;
					if(s && now-s->when < G_USEC_PER_SEC)
						bytes += s->bytes;
					lastsec = lastsec->next;
				}
			}
			json_object_set_new(in_stats, "audio_bytes_lastsec", json_integer(bytes));
		}
		if(handle && janus_flags_is_set(&handle->webrtc_flags, JANUS_ICE_HANDLE_WEBRTC_HAS_VIDEO)) {
			json_object_set_new(in_stats, "video_packets", json_integer(component->in_stats.video_packets));
			json_object_set_new(in_stats, "video_bytes", json_integer(component->in_stats.video_bytes));
			json_object_set_new(in_stats, "video_nacks", json_integer(component->in_stats.video_nacks));
			/* Compute the last second stuff too */
			gint64 now = janus_get_monotonic_time();
			guint64 bytes = 0;
			if(component->in_stats.video_bytes_lastsec) {
				GList *lastsec = component->in_stats.video_bytes_lastsec;
				while(lastsec) {
					janus_ice_stats_item *s = (janus_ice_stats_item *)lastsec->data;
					if(s && now-s->when < G_USEC_PER_SEC)
						bytes += s->bytes;
					lastsec = lastsec->next;
				}
			}
			json_object_set_new(in_stats, "video_bytes_lastsec", json_integer(bytes));
		}
		json_object_set_new(in_stats, "data_packets", json_integer(component->in_stats.data_packets));
		json_object_set_new(in_stats, "data_bytes", json_integer(component->in_stats.data_bytes));
		if(handle && janus_flags_is_set(&handle->webrtc_flags, JANUS_ICE_HANDLE_WEBRTC_HAS_AUDIO)) {
			json_object_set_new(out_stats, "audio_packets", json_integer(component->out_stats.audio_packets));
			json_object_set_new(out_stats, "audio_bytes", json_integer(component->out_stats.audio_bytes));
			json_object_set_new(out_stats, "audio_nacks", json_integer(component->out_stats.audio_nacks));
		}
		if(handle && janus_flags_is_set(&handle->webrtc_flags, JANUS_ICE_HANDLE_WEBRTC_HAS_VIDEO)) {
			json_object_set_new(out_stats, "video_packets", json_integer(component->out_stats.video_packets));
			json_object_set_new(out_stats, "video_bytes", json_integer(component->out_stats.video_bytes));
			json_object_set_new(out_stats, "video_nacks", json_integer(component->out_stats.video_nacks));
		}
		json_object_set_new(out_stats, "data_packets", json_integer(component->out_stats.data_packets));
		json_object_set_new(out_stats, "data_bytes", json_integer(component->out_stats.data_bytes));
#ifdef HAVE_SCTP
		/* FIXME Actually check if this succeeded? */
		json_object_set_new(d, "sctp-association", dtls->sctp ? json_true() : json_false());
#endif
	}
	json_object_set_new(c, "dtls", d);
	json_object_set_new(c, "in_stats", in_stats);
	json_object_set_new(c, "out_stats", out_stats);
	return c;
}


/* Transports */
void janus_transport_close(gpointer key, gpointer value, gpointer user_data) {
	janus_transport *transport = (janus_transport *)value;
	if(!transport)
		return;
	transport->destroy();
}

void janus_transportso_close(gpointer key, gpointer value, gpointer user_data) {
	void *transport = value;
	if(!transport)
		return;
	/* FIXME We don't dlclose transports to be sure we can detect leaks */
	//~ dlclose(transport);
}

/* Transport callback interface */
void janus_transport_incoming_request(janus_transport *plugin, janus_transport_session *transport, void *request_id, gboolean admin, json_t *message, json_error_t *error) {
	JANUS_LOG(LOG_VERB, "Got %s API request from %s (%p)\n", admin ? "an admin" : "a Janus", plugin->get_package(), transport);
	/* Create a janus_request instance to handle the request */
	janus_request *request = janus_request_new(plugin, transport, request_id, admin, message);
	GError *tperror = NULL;
	g_thread_pool_push(tasks, request, &tperror);
	if(tperror != NULL) {
		/* Something went wrong... */
		JANUS_LOG(LOG_ERR, "Got error %d (%s) trying to push task in thread pool...\n", tperror->code, tperror->message ? tperror->message : "??");
		json_t *transaction = json_object_get(message, "transaction");
		const char *transaction_text = json_is_string(transaction) ? json_string_value(transaction) : NULL;
		janus_process_error(request, 0, transaction_text, JANUS_ERROR_UNKNOWN, "Thread pool error");
		janus_request_destroy(request);
	}
}

void janus_transport_gone(janus_transport *plugin, janus_transport_session *transport) {
	/* Get rid of sessions this transport was handling */
	JANUS_LOG(LOG_VERB, "A %s transport instance has gone away (%p)\n", plugin->get_package(), transport);
	janus_mutex_lock(&sessions_mutex);
	if(sessions && g_hash_table_size(sessions) > 0) {
		GHashTableIter iter;
		gpointer value;
		g_hash_table_iter_init(&iter, sessions);
		while(g_hash_table_iter_next(&iter, NULL, &value)) {
			janus_session *session = (janus_session *) value;
			if(!session || g_atomic_int_get(&session->destroyed) || g_atomic_int_get(&session->timeout) || session->last_activity == 0)
				continue;
			if(session->source && session->source->instance == transport) {
				JANUS_LOG(LOG_VERB, "  -- Marking Session %"SCNu64" as over\n", session->session_id);
				session->last_activity = 0;	/* This will trigger a timeout */
			}
		}
	}
	janus_mutex_unlock(&sessions_mutex);
}

gboolean janus_transport_is_api_secret_needed(janus_transport *plugin) {
	return api_secret != NULL;
}

gboolean janus_transport_is_api_secret_valid(janus_transport *plugin, const char *apisecret) {
	if(api_secret == NULL)
		return TRUE;
	return apisecret && janus_strcmp_const_time(apisecret, api_secret);
}

gboolean janus_transport_is_auth_token_needed(janus_transport *plugin) {
	return janus_auth_is_enabled();
}

gboolean janus_transport_is_auth_token_valid(janus_transport *plugin, const char *token) {
	if(!janus_auth_is_enabled())
		return TRUE;
	return token && janus_auth_check_token(token);
}

void janus_transport_notify_event(janus_transport *plugin, void *transport, json_t *event) {
	/* A plugin asked to notify an event to the handlers */
	if(!plugin || !event || !json_is_object(event))
		return;
	/* Notify event handlers */
	if(janus_events_is_enabled()) {
		janus_events_notify_handlers(JANUS_EVENT_TYPE_TRANSPORT,
			0, plugin->get_package(), transport, event);
	} else {
		json_decref(event);
	}
}

void janus_transport_task(gpointer data, gpointer user_data) {
	JANUS_LOG(LOG_VERB, "Transport task pool, serving request\n");
	janus_request *request = (janus_request *)data;
	if(request == NULL) {
		JANUS_LOG(LOG_ERR, "Missing request\n");
		return;
	}
	if(!request->admin)
		janus_process_incoming_request(request);
	else
		janus_process_incoming_admin_request(request);
	/* Done */
	janus_request_destroy(request);
}


/* Event handlers */
void janus_eventhandler_close(gpointer key, gpointer value, gpointer user_data) {
	janus_eventhandler *eventhandler = (janus_eventhandler *)value;
	if(!eventhandler)
		return;
	eventhandler->destroy();
}

void janus_eventhandlerso_close(gpointer key, gpointer value, gpointer user_data) {
	void *eventhandler = (janus_eventhandler *)value;
	if(!eventhandler)
		return;
	//~ dlclose(eventhandler);
}


/* Plugins */
void janus_plugin_close(gpointer key, gpointer value, gpointer user_data) {
	janus_plugin *plugin = (janus_plugin *)value;
	if(!plugin)
		return;
	plugin->destroy();
}

void janus_pluginso_close(gpointer key, gpointer value, gpointer user_data) {
	void *plugin = value;
	if(!plugin)
		return;
	/* FIXME We don't dlclose plugins to be sure we can detect leaks */
	//~ dlclose(plugin);
}

janus_plugin *janus_plugin_find(const gchar *package) {
	if(package != NULL && plugins != NULL)	/* FIXME Do we need to fix the key pointer? */
		return g_hash_table_lookup(plugins, package);
	return NULL;
}


/* Plugin callback interface */
int janus_plugin_push_event(janus_plugin_session *plugin_session, janus_plugin *plugin, const char *transaction, json_t *message, json_t *jsep) {
	if(!plugin || !message)
		return -1;
	if(!plugin_session || plugin_session < (janus_plugin_session *)0x1000 ||
			!janus_plugin_session_is_alive(plugin_session) || g_atomic_int_get(&plugin_session->stopped))
		return -2;
	janus_ice_handle *ice_handle = (janus_ice_handle *)plugin_session->gateway_handle;
	if(!ice_handle || janus_flags_is_set(&ice_handle->webrtc_flags, JANUS_ICE_HANDLE_WEBRTC_STOP))
		return JANUS_ERROR_SESSION_NOT_FOUND;
	janus_session *session = ice_handle->session;
	if(!session || g_atomic_int_get(&session->destroyed))
		return JANUS_ERROR_SESSION_NOT_FOUND;
	/* Make sure this is a JSON object */
	if(!json_is_object(message)) {
		JANUS_LOG(LOG_ERR, "[%"SCNu64"] Cannot push event (JSON error: not an object)\n", ice_handle->handle_id);
		return JANUS_ERROR_INVALID_JSON_OBJECT;
	}
	/* Attach JSEP if possible? */
	const char *sdp_type = json_string_value(json_object_get(jsep, "type"));
	const char *sdp = json_string_value(json_object_get(jsep, "sdp"));
	json_t *merged_jsep = NULL;
	if(sdp_type != NULL && sdp != NULL) {
		merged_jsep = janus_plugin_handle_sdp(plugin_session, plugin, sdp_type, sdp);
		if(merged_jsep == NULL) {
			if(ice_handle == NULL || janus_flags_is_set(&ice_handle->webrtc_flags, JANUS_ICE_HANDLE_WEBRTC_STOP)
					|| janus_flags_is_set(&ice_handle->webrtc_flags, JANUS_ICE_HANDLE_WEBRTC_ALERT)) {
				JANUS_LOG(LOG_ERR, "[%"SCNu64"] Cannot push event (handle not available anymore or negotiation stopped)\n", ice_handle->handle_id);
				return JANUS_ERROR_HANDLE_NOT_FOUND;
			} else {
				JANUS_LOG(LOG_ERR, "[%"SCNu64"] Cannot push event (JSON error: problem with the SDP)\n", ice_handle->handle_id);
				return JANUS_ERROR_JSEP_INVALID_SDP;
			}
		}
	}
	/* Reference the payload, as the plugin may still need it and will do a decref itself */
	json_incref(message);
	/* Prepare JSON event */
	json_t *event = janus_create_message("event", session->session_id, transaction);
	json_object_set_new(event, "sender", json_integer(ice_handle->handle_id));
	json_t *plugin_data = json_object();
	json_object_set_new(plugin_data, "plugin", json_string(plugin->get_package()));
	json_object_set_new(plugin_data, "data", message);
	json_object_set_new(event, "plugindata", plugin_data);
	if(merged_jsep != NULL)
		json_object_set_new(event, "jsep", merged_jsep);
	/* Send the event */
	JANUS_LOG(LOG_VERB, "[%"SCNu64"] Sending event to transport...\n", ice_handle->handle_id);
	janus_session_notify_event(session, event);

	if(jsep != NULL && janus_events_is_enabled()) {
		/* Notify event handlers as well */
		janus_events_notify_handlers(JANUS_EVENT_TYPE_JSEP,
			session->session_id, ice_handle->handle_id, "local", sdp_type, sdp);
	}

	return JANUS_OK;
}

json_t *janus_plugin_handle_sdp(janus_plugin_session *plugin_session, janus_plugin *plugin, const char *sdp_type, const char *sdp) {
	if(!plugin_session || plugin_session < (janus_plugin_session *)0x1000 ||
			!janus_plugin_session_is_alive(plugin_session) || g_atomic_int_get(&plugin_session->stopped) ||
			plugin == NULL || sdp_type == NULL || sdp == NULL) {
		JANUS_LOG(LOG_ERR, "Invalid arguments\n");
		return NULL;
	}
	janus_ice_handle *ice_handle = (janus_ice_handle *)plugin_session->gateway_handle;
	//~ if(ice_handle == NULL || janus_flags_is_set(&ice_handle->webrtc_flags, JANUS_ICE_HANDLE_WEBRTC_READY)) {
	if(ice_handle == NULL) {
		JANUS_LOG(LOG_ERR, "Invalid ICE handle\n");
		return NULL;
	}
	int offer = 0;
	if(!strcasecmp(sdp_type, "offer")) {
		/* This is an offer from a plugin */
		offer = 1;
		janus_flags_set(&ice_handle->webrtc_flags, JANUS_ICE_HANDLE_WEBRTC_GOT_OFFER);
		janus_flags_clear(&ice_handle->webrtc_flags, JANUS_ICE_HANDLE_WEBRTC_GOT_ANSWER);
	} else if(!strcasecmp(sdp_type, "answer")) {
		/* This is an answer from a plugin */
		janus_flags_set(&ice_handle->webrtc_flags, JANUS_ICE_HANDLE_WEBRTC_GOT_ANSWER);
	} else {
		/* TODO Handle other messages */
		JANUS_LOG(LOG_ERR, "Unknown type '%s'\n", sdp_type);
		return NULL;
	}
	/* Is this valid SDP? */
	char error_str[512];
	int audio = 0, video = 0, data = 0, bundle = 0, rtcpmux = 0, trickle = 0;
	janus_sdp *parsed_sdp = janus_sdp_preparse(sdp, error_str, sizeof(error_str), &audio, &video, &data, &bundle, &rtcpmux, &trickle);
	if(parsed_sdp == NULL) {
		JANUS_LOG(LOG_ERR, "[%"SCNu64"] Couldn't parse SDP... %s\n", ice_handle->handle_id, error_str);
		return NULL;
	}
	gboolean updating = FALSE;
	if(offer) {
		/* We still don't have a local ICE setup */
		JANUS_LOG(LOG_VERB, "[%"SCNu64"] Audio %s been negotiated\n", ice_handle->handle_id, audio ? "has" : "has NOT");
		if(audio > 1) {
			JANUS_LOG(LOG_ERR, "[%"SCNu64"] More than one audio line? only going to negotiate one...\n", ice_handle->handle_id);
		}
		JANUS_LOG(LOG_VERB, "[%"SCNu64"] Video %s been negotiated\n", ice_handle->handle_id, video ? "has" : "has NOT");
		if(video > 1) {
			JANUS_LOG(LOG_ERR, "[%"SCNu64"] More than one video line? only going to negotiate one...\n", ice_handle->handle_id);
		}
		JANUS_LOG(LOG_VERB, "[%"SCNu64"] SCTP/DataChannels %s been negotiated\n", ice_handle->handle_id, data ? "have" : "have NOT");
		if(data > 1) {
			JANUS_LOG(LOG_ERR, "[%"SCNu64"] More than one data line? only going to negotiate one...\n", ice_handle->handle_id);
		}
#ifndef HAVE_SCTP
		if(data) {
			JANUS_LOG(LOG_WARN, "[%"SCNu64"]   -- DataChannels have been negotiated, but support for them has not been compiled...\n", ice_handle->handle_id);
		}
#endif
		/* Are we still cleaning up from a previous media session? */
		if(janus_flags_is_set(&ice_handle->webrtc_flags, JANUS_ICE_HANDLE_WEBRTC_CLEANING)) {
			JANUS_LOG(LOG_VERB, "[%"SCNu64"] Still cleaning up from a previous media session, let's wait a bit...\n", ice_handle->handle_id);
			gint64 waited = 0;
			while(janus_flags_is_set(&ice_handle->webrtc_flags, JANUS_ICE_HANDLE_WEBRTC_CLEANING)) {
				JANUS_LOG(LOG_VERB, "[%"SCNu64"] Still cleaning up from a previous media session, let's wait a bit...\n", ice_handle->handle_id);
				g_usleep(100000);
				waited += 100000;
				if(waited >= 3*G_USEC_PER_SEC) {
					JANUS_LOG(LOG_VERB, "[%"SCNu64"]   -- Waited 3 seconds, that's enough!\n", ice_handle->handle_id);
					break;
				}
			}
		}
		if(ice_handle->agent == NULL) {
			/* Process SDP in order to setup ICE locally (this is going to result in an answer from the browser) */
			if(janus_ice_setup_local(ice_handle, 0, audio, video, data, bundle, rtcpmux, trickle) < 0) {
				JANUS_LOG(LOG_ERR, "[%"SCNu64"] Error setting ICE locally\n", ice_handle->handle_id);
				janus_sdp_free(parsed_sdp);
				return NULL;
			}
		} else {
			updating = TRUE;
			JANUS_LOG(LOG_INFO, "[%"SCNu64"] Updating existing session\n", ice_handle->handle_id);
		}
	}
	if(!updating) {
		/* Wait for candidates-done callback */
		while(ice_handle->cdone < ice_handle->streams_num) {
			if(ice_handle == NULL || janus_flags_is_set(&ice_handle->webrtc_flags, JANUS_ICE_HANDLE_WEBRTC_STOP)
					|| janus_flags_is_set(&ice_handle->webrtc_flags, JANUS_ICE_HANDLE_WEBRTC_ALERT)) {
				JANUS_LOG(LOG_WARN, "[%"SCNu64"] Handle detached or PC closed, giving up...!\n", ice_handle ? ice_handle->handle_id : 0);
				janus_sdp_free(parsed_sdp);
				return NULL;
			}
			JANUS_LOG(LOG_VERB, "[%"SCNu64"] Waiting for candidates-done callback...\n", ice_handle->handle_id);
			g_usleep(100000);
			if(ice_handle->cdone < 0) {
				JANUS_LOG(LOG_ERR, "[%"SCNu64"] Error gathering candidates!\n", ice_handle->handle_id);
				janus_sdp_free(parsed_sdp);
				return NULL;
			}
		}
	}
	/* Anonymize SDP */
	if(janus_sdp_anonymize(parsed_sdp) < 0) {
		/* Invalid SDP */
		JANUS_LOG(LOG_ERR, "[%"SCNu64"] Invalid SDP\n", ice_handle->handle_id);
		janus_sdp_free(parsed_sdp);
		return NULL;
	}
	/* Add our details */
	char *sdp_merged = janus_sdp_merge(ice_handle, parsed_sdp);
	if(sdp_merged == NULL) {
		/* Couldn't merge SDP */
		JANUS_LOG(LOG_ERR, "[%"SCNu64"] Error merging SDP\n", ice_handle->handle_id);
		janus_sdp_free(parsed_sdp);
		return NULL;
	}
	janus_sdp_free(parsed_sdp);
	janus_request_ice_disabled_m_line(ice_handle, audio, video, data, sdp_merged);

	if(!updating) {
		if(offer) {
			/* We set the flag to wait for an answer before handling trickle candidates */
			janus_flags_set(&ice_handle->webrtc_flags, JANUS_ICE_HANDLE_WEBRTC_PROCESSING_OFFER);
		} else {
			JANUS_LOG(LOG_VERB, "[%"SCNu64"] Done! Ready to setup remote candidates and send connectivity checks...\n", ice_handle->handle_id);
			janus_mutex_lock(&ice_handle->mutex);
			janus_request_ice_handle_answer(ice_handle, audio, video, data, NULL);
			janus_mutex_unlock(&ice_handle->mutex);
		}
	}

	/* Prepare JSON event */
	json_t *jsep = json_object();
	json_object_set_new(jsep, "type", json_string(sdp_type));
	json_object_set_new(jsep, "sdp", json_string(sdp_merged));
	ice_handle->local_sdp = sdp_merged;
	return jsep;
}

void janus_plugin_relay_rtp(janus_plugin_session *plugin_session, int video, char *buf, int len) {
	if((plugin_session < (janus_plugin_session *)0x1000) || g_atomic_int_get(&plugin_session->stopped) || buf == NULL || len < 1)
		return;
	janus_ice_handle *handle = (janus_ice_handle *)plugin_session->gateway_handle;
	if(!handle || janus_flags_is_set(&handle->webrtc_flags, JANUS_ICE_HANDLE_WEBRTC_STOP)
			|| janus_flags_is_set(&handle->webrtc_flags, JANUS_ICE_HANDLE_WEBRTC_ALERT))
		return;
	janus_ice_relay_rtp(handle, video, buf, len);
}

void janus_plugin_relay_rtcp(janus_plugin_session *plugin_session, int video, char *buf, int len) {
	if((plugin_session < (janus_plugin_session *)0x1000) || g_atomic_int_get(&plugin_session->stopped) || buf == NULL || len < 1)
		return;
	janus_ice_handle *handle = (janus_ice_handle *)plugin_session->gateway_handle;
	if(!handle || janus_flags_is_set(&handle->webrtc_flags, JANUS_ICE_HANDLE_WEBRTC_STOP)
			|| janus_flags_is_set(&handle->webrtc_flags, JANUS_ICE_HANDLE_WEBRTC_ALERT))
		return;
	janus_ice_relay_rtcp(handle, video, buf, len);
}

void janus_plugin_relay_data(janus_plugin_session *plugin_session, char *buf, int len) {
	if((plugin_session < (janus_plugin_session *)0x1000) || g_atomic_int_get(&plugin_session->stopped) || buf == NULL || len < 1)
		return;
	janus_ice_handle *handle = (janus_ice_handle *)plugin_session->gateway_handle;
	if(!handle || janus_flags_is_set(&handle->webrtc_flags, JANUS_ICE_HANDLE_WEBRTC_STOP)
			|| janus_flags_is_set(&handle->webrtc_flags, JANUS_ICE_HANDLE_WEBRTC_ALERT))
		return;
#ifdef HAVE_SCTP
	janus_ice_relay_data(handle, buf, len);
#else
	JANUS_LOG(LOG_WARN, "Asked to relay data, but Data Channels support has not been compiled...\n");
#endif
}

void janus_plugin_close_pc(janus_plugin_session *plugin_session) {
	/* A plugin asked to get rid of a PeerConnection */
	if((plugin_session < (janus_plugin_session *)0x1000) || !janus_plugin_session_is_alive(plugin_session) || g_atomic_int_get(&plugin_session->stopped))
		return;
	janus_ice_handle *ice_handle = (janus_ice_handle *)plugin_session->gateway_handle;
	if(!ice_handle)
		return;
	if(janus_flags_is_set(&ice_handle->webrtc_flags, JANUS_ICE_HANDLE_WEBRTC_STOP)
			|| janus_flags_is_set(&ice_handle->webrtc_flags, JANUS_ICE_HANDLE_WEBRTC_ALERT))
		return;
	janus_session *session = (janus_session *)ice_handle->session;
	if(!session)
		return;

	JANUS_LOG(LOG_VERB, "[%"SCNu64"] Plugin asked to hangup PeerConnection: sending alert\n", ice_handle->handle_id);
	/* Send an alert on all the DTLS connections */
	janus_ice_webrtc_hangup(ice_handle, "Close PC");
}

void janus_plugin_end_session(janus_plugin_session *plugin_session) {
	/* A plugin asked to get rid of a handle */
	if((plugin_session < (janus_plugin_session *)0x1000) || !janus_plugin_session_is_alive(plugin_session) || g_atomic_int_get(&plugin_session->stopped))
		return;
	janus_ice_handle *ice_handle = (janus_ice_handle *)plugin_session->gateway_handle;
	if(!ice_handle)
		return;
	janus_session *session = (janus_session *)ice_handle->session;
	if(!session)
		return;
	/* Destroy the handle */
	janus_session_handles_remove(session, ice_handle);
}

void janus_plugin_notify_event(janus_plugin *plugin, janus_plugin_session *plugin_session, json_t *event) {
	/* A plugin asked to notify an event to the handlers */
	if(!plugin || !event || !json_is_object(event))
		return;
	guint64 session_id = 0, handle_id = 0;
	if(plugin_session != NULL) {
		if((plugin_session < (janus_plugin_session *)0x1000) || !janus_plugin_session_is_alive(plugin_session) || plugin_session->stopped) {
			json_decref(event);
			return;
		}
		janus_ice_handle *ice_handle = (janus_ice_handle *)plugin_session->gateway_handle;
		if(!ice_handle) {
			json_decref(event);
			return;
		}
		handle_id = ice_handle->handle_id;
		janus_session *session = (janus_session *)ice_handle->session;
		if(!session) {
			json_decref(event);
			return;
		}
		session_id = session->session_id;
	}
	/* Notify event handlers */
	if(janus_events_is_enabled()) {
		janus_events_notify_handlers(JANUS_EVENT_TYPE_PLUGIN,
			session_id, handle_id, plugin->get_package(), event);
	} else {
		json_decref(event);
	}
}


/* Main */
gint main(int argc, char *argv[])
{
	/* Core dumps may be disallowed by parent of this process; change that */
	struct rlimit core_limits;
	core_limits.rlim_cur = core_limits.rlim_max = RLIM_INFINITY;
	setrlimit(RLIMIT_CORE, &core_limits);

	g_print("Janus commit: %s\n", janus_build_git_sha);
	g_print("Compiled on:  %s\n\n", janus_build_git_time);

	struct gengetopt_args_info args_info;
	/* Let's call our cmdline parser */
	if(cmdline_parser(argc, argv, &args_info) != 0)
		exit(1);

	/* Any configuration to open? */
	if(args_info.config_given) {
		config_file = g_strdup(args_info.config_arg);
	}
	if(args_info.configs_folder_given) {
		configs_folder = g_strdup(args_info.configs_folder_arg);
	} else {
		configs_folder = g_strdup (CONFDIR);
	}
	if(config_file == NULL) {
		char file[255];
		g_snprintf(file, 255, "%s/janus.cfg", configs_folder);
		config_file = g_strdup(file);
	}
	if((config = janus_config_parse(config_file)) == NULL) {
		if(args_info.config_given) {
			/* We only give up if the configuration file was explicitly provided */
			g_print("Error reading configuration from %s\n", configs_folder);
			exit(1);
		}
		g_print("Error reading/parsing the configuration file in %s, going on with the defaults and the command line arguments\n",
			configs_folder);
		config = janus_config_create("janus.cfg");
		if(config == NULL) {
			/* If we can't even create an empty configuration, something's definitely wrong */
			exit(1);
		}
	}

	/* Check if we need to log to console and/or file */
	gboolean use_stdout = TRUE;
	if(args_info.disable_stdout_given) {
		use_stdout = FALSE;
		janus_config_add_item(config, "general", "log_to_stdout", "no");
	} else {
		/* Check if the configuration file is saying anything about this */
		janus_config_item *item = janus_config_get_item_drilldown(config, "general", "log_to_stdout");
		if(item && item->value && !janus_is_true(item->value))
			use_stdout = FALSE;
	}
	const char *logfile = NULL;
	if(args_info.log_file_given) {
		logfile = args_info.log_file_arg;
		janus_config_add_item(config, "general", "log_to_file", "no");
	} else {
		/* Check if the configuration file is saying anything about this */
		janus_config_item *item = janus_config_get_item_drilldown(config, "general", "log_to_file");
		if(item && item->value)
			logfile = item->value;
	}

	/* Check if we're going to daemonize Janus */
	if(args_info.daemon_given) {
		daemonize = TRUE;
		janus_config_add_item(config, "general", "daemonize", "yes");
	} else {
		/* Check if the configuration file is saying anything about this */
		janus_config_item *item = janus_config_get_item_drilldown(config, "general", "daemonize");
		if(item && item->value && janus_is_true(item->value))
			daemonize = TRUE;
	}
	/* If we're going to daemonize, make sure logging to stdout is disabled and a log file has been specified */
	if(daemonize && use_stdout) {
		use_stdout = FALSE;
	}
	if(daemonize && logfile == NULL) {
		g_print("Running Janus as a daemon but no log file provided, giving up...\n");
		exit(1);
	}
	/* Daemonize now, if we need to */
	if(daemonize) {
		g_print("Running Janus as a daemon\n");

		/* Create a pipe for parent<->child communication during the startup phase */
		if(pipe(pipefd) == -1) {
			g_print("pipe error!\n");
			exit(1);
		}

		/* Fork off the parent process */
		pid_t pid = fork();
		if(pid < 0) {
			g_print("Fork error!\n");
			exit(1);
		}
		if(pid > 0) {
			/* Ok, we're the parent: let's wait for the child to tell us everything started fine */
			close(pipefd[1]);
			int code = -1;
			struct pollfd pollfds;

			while(code < 0) {
				pollfds.fd = pipefd[0];
				pollfds.events = POLLIN;
				int res = poll(&pollfds, 1, -1);
				if(res < 0)
					break;
				if(res == 0)
					continue;
				if(pollfds.revents & POLLERR || pollfds.revents & POLLHUP)
					break;
				if(pollfds.revents & POLLIN) {
					res = read(pipefd[0], &code, sizeof(int));
					break;
				}
			}
			if(code < 0)
				code = 1;

			/* Leave the parent and return the exit code we received from the child */
			if(code)
				g_print("Error launching Janus (error code %d), check the logs for more details\n", code);
			exit(code);
		}
		/* Child here */
		close(pipefd[0]);

		/* Change the file mode mask */
		umask(0);

		/* Create a new SID for the child process */
		pid_t sid = setsid();
		if(sid < 0) {
			g_print("Error setting SID!\n");
			exit(1);
		}
		/* Change the current working directory */
		if((chdir("/")) < 0) {
			g_print("Error changing the current working directory!\n");
			exit(1);
		}
		/* We close stdin/stdout/stderr when initializing the logger */
	}

	/* Initialize logger */
	if(janus_log_init(daemonize, use_stdout, logfile) < 0)
		exit(1);

	JANUS_PRINT("---------------------------------------------------\n");
	JANUS_PRINT("  Starting Meetecho Janus (WebRTC Gateway) v%s\n", JANUS_VERSION_STRING);
	JANUS_PRINT("---------------------------------------------------\n\n");

	/* Handle SIGINT (CTRL-C), SIGTERM (from service managers) */
	signal(SIGINT, janus_handle_signal);
	signal(SIGTERM, janus_handle_signal);
	atexit(janus_termination_handler);

	/* Setup Glib */
#if !GLIB_CHECK_VERSION(2, 36, 0)
	g_type_init();
#endif

	/* Logging level: default is info and no timestamps */
	janus_log_level = LOG_INFO;
	janus_log_timestamps = FALSE;
	janus_log_colors = TRUE;
	if(args_info.debug_level_given) {
		if(args_info.debug_level_arg < LOG_NONE)
			args_info.debug_level_arg = 0;
		else if(args_info.debug_level_arg > LOG_MAX)
			args_info.debug_level_arg = LOG_MAX;
		janus_log_level = args_info.debug_level_arg;
	}

	/* Any PID we need to create? */
	const char *pidfile = NULL;
	if(args_info.pid_file_given) {
		pidfile = args_info.pid_file_arg;
		janus_config_add_item(config, "general", "pid_file", pidfile);
	} else {
		/* Check if the configuration file is saying anything about this */
		janus_config_item *item = janus_config_get_item_drilldown(config, "general", "pid_file");
		if(item && item->value)
			pidfile = item->value;
	}
	if(janus_pidfile_create(pidfile) < 0)
		exit(1);

	/* Proceed with the rest of the configuration */
	janus_config_print(config);
	if(args_info.debug_level_given) {
		char debug[5];
		g_snprintf(debug, 5, "%d", args_info.debug_level_arg);
		janus_config_add_item(config, "general", "debug_level", debug);
	} else {
		/* No command line directive on logging, try the configuration file */
		janus_config_item *item = janus_config_get_item_drilldown(config, "general", "debug_level");
		if(item && item->value) {
			int temp_level = atoi(item->value);
			if(temp_level == 0 && strcmp(item->value, "0")) {
				JANUS_PRINT("Invalid debug level %s (configuration), using default (info=4)\n", item->value);
			} else {
				janus_log_level = temp_level;
				if(janus_log_level < LOG_NONE)
					janus_log_level = 0;
				else if(janus_log_level > LOG_MAX)
					janus_log_level = LOG_MAX;
			}
		}
	}
	/* Any command line argument that should overwrite the configuration? */
	JANUS_PRINT("Checking command line arguments...\n");
	if(args_info.debug_timestamps_given) {
		janus_config_add_item(config, "general", "debug_timestamps", "yes");
	}
	if(args_info.disable_colors_given) {
		janus_config_add_item(config, "general", "debug_colors", "no");
	}
	if(args_info.server_name_given) {
		janus_config_add_item(config, "general", "server_name", args_info.server_name_arg);
	}
	if(args_info.session_timeout_given) {
		char st[20];
		g_snprintf(st, 20, "%d", args_info.session_timeout_arg);
		janus_config_add_item(config, "general", "session_timeout", st);
	}
 	if(args_info.interface_given) {
		janus_config_add_item(config, "general", "interface", args_info.interface_arg);
	}
	if(args_info.configs_folder_given) {
		janus_config_add_item(config, "general", "configs_folder", args_info.configs_folder_arg);
	}
	if(args_info.plugins_folder_given) {
		janus_config_add_item(config, "general", "plugins_folder", args_info.plugins_folder_arg);
	}
	if(args_info.apisecret_given) {
		janus_config_add_item(config, "general", "api_secret", args_info.apisecret_arg);
	}
	if(args_info.token_auth_given) {
		janus_config_add_item(config, "general", "token_auth", "yes");
	}
	if(args_info.cert_pem_given) {
		janus_config_add_item(config, "certificates", "cert_pem", args_info.cert_pem_arg);
	}
	if(args_info.cert_key_given) {
		janus_config_add_item(config, "certificates", "cert_key", args_info.cert_key_arg);
	}
	if(args_info.stun_server_given) {
		/* Split in server and port (if port missing, use 3478 as default) */
		char *stunport = strrchr(args_info.stun_server_arg, ':');
		if(stunport != NULL) {
			*stunport = '\0';
			stunport++;
			janus_config_add_item(config, "nat", "stun_server", args_info.stun_server_arg);
			janus_config_add_item(config, "nat", "stun_port", stunport);
		} else {
			janus_config_add_item(config, "nat", "stun_server", args_info.stun_server_arg);
			janus_config_add_item(config, "nat", "stun_port", "3478");
		}
	}
	if(args_info.nat_1_1_given) {
		janus_config_add_item(config, "nat", "nat_1_1_mapping", args_info.nat_1_1_arg);
	}
	if(args_info.ice_enforce_list_given) {
		janus_config_add_item(config, "nat", "ice_enforce_list", args_info.ice_enforce_list_arg);
	}
	if(args_info.ice_ignore_list_given) {
		janus_config_add_item(config, "nat", "ice_ignore_list", args_info.ice_ignore_list_arg);
	}
	if(args_info.libnice_debug_given) {
		janus_config_add_item(config, "nat", "nice_debug", "true");
	}
	if(args_info.ice_lite_given) {
		janus_config_add_item(config, "nat", "ice_lite", "true");
	}
	if(args_info.ice_tcp_given) {
		janus_config_add_item(config, "nat", "ice_tcp", "true");
	}
	if(args_info.ipv6_candidates_given) {
		janus_config_add_item(config, "media", "ipv6", "true");
	}
	if(args_info.force_bundle_given) {
		janus_config_add_item(config, "media", "force-bundle", "true");
	}
	if(args_info.force_rtcp_mux_given) {
		janus_config_add_item(config, "media", "force-rtcp-mux", "true");
	}
	if(args_info.max_nack_queue_given) {
		char mnq[20];
		g_snprintf(mnq, 20, "%d", args_info.max_nack_queue_arg);
		janus_config_add_item(config, "media", "max_nack_queue", mnq);
	}
	if(args_info.no_media_timer_given) {
		char nmt[20];
		g_snprintf(nmt, 20, "%d", args_info.no_media_timer_arg);
		janus_config_add_item(config, "media", "no_media_timer", nmt);
	}
	if(args_info.rtp_port_range_given) {
		janus_config_add_item(config, "media", "rtp_port_range", args_info.rtp_port_range_arg);
	}
	if(args_info.event_handlers_given) {
		janus_config_add_item(config, "events", "broadcast", "yes");
	}
	janus_config_print(config);

	/* Logging/debugging */
	JANUS_PRINT("Debug/log level is %d\n", janus_log_level);
	janus_config_item *item = janus_config_get_item_drilldown(config, "general", "debug_timestamps");
	if(item && item->value)
		janus_log_timestamps = janus_is_true(item->value);
	JANUS_PRINT("Debug/log timestamps are %s\n", janus_log_timestamps ? "enabled" : "disabled");
	item = janus_config_get_item_drilldown(config, "general", "debug_colors");
	if(item && item->value)
		janus_log_colors = janus_is_true(item->value);
	JANUS_PRINT("Debug/log colors are %s\n", janus_log_colors ? "enabled" : "disabled");

	/* Any IP/interface to enforce/ignore? */
	item = janus_config_get_item_drilldown(config, "nat", "ice_enforce_list");
	if(item && item->value) {
		gchar **list = g_strsplit(item->value, ",", -1);
		gchar *index = list[0];
		if(index != NULL) {
			int i=0;
			while(index != NULL) {
				if(strlen(index) > 0) {
					JANUS_LOG(LOG_INFO, "Adding '%s' to the ICE enforce list...\n", index);
					janus_ice_enforce_interface(g_strdup(index));
				}
				i++;
				index = list[i];
			}
		}
		g_clear_pointer(&list, g_strfreev);
	}
	item = janus_config_get_item_drilldown(config, "nat", "ice_ignore_list");
	if(item && item->value) {
		gchar **list = g_strsplit(item->value, ",", -1);
		gchar *index = list[0];
		if(index != NULL) {
			int i=0;
			while(index != NULL) {
				if(strlen(index) > 0) {
					JANUS_LOG(LOG_INFO, "Adding '%s' to the ICE ignore list...\n", index);
					janus_ice_ignore_interface(g_strdup(index));
				}
				i++;
				index = list[i];
			}
		}
		g_clear_pointer(&list, g_strfreev);
	}
	/* What is the local IP? */
	JANUS_LOG(LOG_VERB, "Selecting local IP address...\n");
	item = janus_config_get_item_drilldown(config, "general", "interface");
	if(item && item->value) {
		JANUS_LOG(LOG_VERB, "  -- Will try to use %s\n", item->value);
		/* Verify that the address is valid */
		struct ifaddrs *ifas = NULL;
		janus_network_address iface;
		janus_network_address_string_buffer ibuf;
		if(getifaddrs(&ifas) || ifas == NULL) {
			JANUS_LOG(LOG_ERR, "Unable to acquire list of network devices/interfaces; some configurations may not work as expected...\n");
		} else {
			if(janus_network_lookup_interface(ifas, item->value, &iface) != 0) {
				JANUS_LOG(LOG_WARN, "Error setting local IP address to %s, falling back to detecting IP address...\n", item->value);
			} else {
				if(janus_network_address_to_string_buffer(&iface, &ibuf) != 0 || janus_network_address_string_buffer_is_null(&ibuf)) {
					JANUS_LOG(LOG_WARN, "Error getting local IP address from %s, falling back to detecting IP address...\n", item->value);
				} else {
					local_ip = g_strdup(janus_network_address_string_from_buffer(&ibuf));
				}
			}
		}
	}
	if(local_ip == NULL) {
		local_ip = janus_network_detect_local_ip_as_string(janus_network_query_options_any_ip);
		if(local_ip == NULL) {
			JANUS_LOG(LOG_WARN, "Couldn't find any address! using 127.0.0.1 as the local IP... (which is NOT going to work out of your machine)\n");
			local_ip = g_strdup("127.0.0.1");
		}
	}
	JANUS_LOG(LOG_INFO, "Using %s as local IP...\n", local_ip);

	/* Was a custom instance name provided? */
	item = janus_config_get_item_drilldown(config, "general", "server_name");
	if(item && item->value) {
		server_name = g_strdup(item->value);
	}

	/* Check if a custom session timeout value was specified */
	item = janus_config_get_item_drilldown(config, "general", "session_timeout");
	if(item && item->value) {
		int st = atoi(item->value);
		if(st < 0) {
			JANUS_LOG(LOG_WARN, "Ignoring session_timeout value as it's not a positive integer\n");
		} else {
			if(st == 0) {
				JANUS_LOG(LOG_WARN, "Session timeouts have been disabled (note, may result in orphaned sessions)\n");
			}
			session_timeout = st;
		}
	}

	/* Is there any API secret to consider? */
	api_secret = NULL;
	item = janus_config_get_item_drilldown(config, "general", "api_secret");
	if(item && item->value) {
		api_secret = g_strdup(item->value);
	}
	/* Is there any API secret to consider? */
	admin_api_secret = NULL;
	item = janus_config_get_item_drilldown(config, "general", "admin_secret");
	if(item && item->value) {
		admin_api_secret = g_strdup(item->value);
	}
	/* Also check if the token based authentication mechanism needs to be enabled */
	item = janus_config_get_item_drilldown(config, "general", "token_auth");
	janus_auth_init(item && item->value && janus_is_true(item->value));

	/* Initialize the recorder code */
	item = janus_config_get_item_drilldown(config, "general", "recordings_tmp_ext");
	if(item && item->value) {
		janus_recorder_init(TRUE, item->value);
	} else {
		janus_recorder_init(FALSE, NULL);
	}

	/* Setup ICE stuff (e.g., checking if the provided STUN server is correct) */
	char *stun_server = NULL, *turn_server = NULL;
	uint16_t stun_port = 0, turn_port = 0;
	char *turn_type = NULL, *turn_user = NULL, *turn_pwd = NULL;
	char *turn_rest_api = NULL, *turn_rest_api_key = NULL;
#ifdef HAVE_LIBCURL
	char *turn_rest_api_method = NULL;
#endif
	const char *nat_1_1_mapping = NULL;
	uint16_t rtp_min_port = 0, rtp_max_port = 0;
	gboolean ice_lite = FALSE, ice_tcp = FALSE, ipv6 = FALSE;
	item = janus_config_get_item_drilldown(config, "media", "ipv6");
	ipv6 = (item && item->value) ? janus_is_true(item->value) : FALSE;
	item = janus_config_get_item_drilldown(config, "media", "rtp_port_range");
	if(item && item->value) {
		/* Split in min and max port */
		char *maxport = strrchr(item->value, '-');
		if(maxport != NULL) {
			*maxport = '\0';
			maxport++;
			rtp_min_port = atoi(item->value);
			rtp_max_port = atoi(maxport);
			maxport--;
			*maxport = '-';
		}
		if(rtp_min_port > rtp_max_port) {
			int temp_port = rtp_min_port;
			rtp_min_port = rtp_max_port;
			rtp_max_port = temp_port;
		}
		if(rtp_max_port == 0)
			rtp_max_port = 65535;
		JANUS_LOG(LOG_INFO, "RTP port range: %u -- %u\n", rtp_min_port, rtp_max_port);
	}
	/* Check if we need to enable the ICE Lite mode */
	item = janus_config_get_item_drilldown(config, "nat", "ice_lite");
	ice_lite = (item && item->value) ? janus_is_true(item->value) : FALSE;
	/* Check if we need to enable ICE-TCP support (warning: still broken, for debugging only) */
	item = janus_config_get_item_drilldown(config, "nat", "ice_tcp");
	ice_tcp = (item && item->value) ? janus_is_true(item->value) : FALSE;
	/* Any STUN server to use in Janus? */
	item = janus_config_get_item_drilldown(config, "nat", "stun_server");
	if(item && item->value)
		stun_server = (char *)item->value;
	item = janus_config_get_item_drilldown(config, "nat", "stun_port");
	if(item && item->value)
		stun_port = atoi(item->value);
	/* Any 1:1 NAT mapping to take into account? */
	item = janus_config_get_item_drilldown(config, "nat", "nat_1_1_mapping");
	if(item && item->value) {
		JANUS_LOG(LOG_VERB, "Using nat_1_1_mapping for public ip - %s\n", item->value);
		if(!janus_network_string_is_valid_address(janus_network_query_options_any_ip, item->value)) {
			JANUS_LOG(LOG_WARN, "Invalid nat_1_1_mapping address %s, disabling...\n", item->value);
		} else {
			nat_1_1_mapping = item->value;
			janus_set_public_ip(item->value);
			janus_ice_enable_nat_1_1();
		}
	}
	/* Any TURN server to use in Janus? */
	item = janus_config_get_item_drilldown(config, "nat", "turn_server");
	if(item && item->value)
		turn_server = (char *)item->value;
	item = janus_config_get_item_drilldown(config, "nat", "turn_port");
	if(item && item->value)
		turn_port = atoi(item->value);
	item = janus_config_get_item_drilldown(config, "nat", "turn_type");
	if(item && item->value)
		turn_type = (char *)item->value;
	item = janus_config_get_item_drilldown(config, "nat", "turn_user");
	if(item && item->value)
		turn_user = (char *)item->value;
	item = janus_config_get_item_drilldown(config, "nat", "turn_pwd");
	if(item && item->value)
		turn_pwd = (char *)item->value;
	/* Check if there's any TURN REST API backend to use */
	item = janus_config_get_item_drilldown(config, "nat", "turn_rest_api");
	if(item && item->value)
		turn_rest_api = (char *)item->value;
	item = janus_config_get_item_drilldown(config, "nat", "turn_rest_api_key");
	if(item && item->value)
		turn_rest_api_key = (char *)item->value;
#ifdef HAVE_LIBCURL
	item = janus_config_get_item_drilldown(config, "nat", "turn_rest_api_method");
	if(item && item->value)
		turn_rest_api_method = (char *)item->value;
#endif
	/* Initialize the ICE stack now */
	janus_ice_init(ice_lite, ice_tcp, ipv6, rtp_min_port, rtp_max_port);
	if(janus_ice_set_stun_server(stun_server, stun_port) < 0) {
		JANUS_LOG(LOG_FATAL, "Invalid STUN address %s:%u\n", stun_server, stun_port);
		exit(1);
	}
	if(janus_ice_set_turn_server(turn_server, turn_port, turn_type, turn_user, turn_pwd) < 0) {
		JANUS_LOG(LOG_FATAL, "Invalid TURN address %s:%u\n", turn_server, turn_port);
		exit(1);
	}
#ifndef HAVE_LIBCURL
	if(turn_rest_api != NULL || turn_rest_api_key != NULL) {
		JANUS_LOG(LOG_WARN, "A TURN REST API backend specified in the settings, but libcurl support has not been built\n");
	}
#else
	if(janus_ice_set_turn_rest_api(turn_rest_api, turn_rest_api_key, turn_rest_api_method) < 0) {
		JANUS_LOG(LOG_FATAL, "Invalid TURN REST API configuration: %s (%s, %s)\n", turn_rest_api, turn_rest_api_key, turn_rest_api_method);
		exit(1);
	}
#endif
	item = janus_config_get_item_drilldown(config, "nat", "nice_debug");
	if(item && item->value && janus_is_true(item->value)) {
		/* Enable libnice debugging */
		janus_ice_debugging_enable();
	}
	if(stun_server == NULL && turn_server == NULL) {
		/* No STUN and TURN server provided for Janus: make sure it isn't on a private address */
		gboolean private_address = FALSE;
		const char *test_ip = nat_1_1_mapping ? nat_1_1_mapping : local_ip;
		janus_network_address addr;
		if(janus_network_string_to_address(janus_network_query_options_any_ip, test_ip, &addr) != 0) {
			JANUS_LOG(LOG_ERR, "Invalid address %s..?\n", test_ip);
		} else {
			if(addr.family == AF_INET) {
				unsigned short int ip[4];
				sscanf(test_ip, "%hu.%hu.%hu.%hu", &ip[0], &ip[1], &ip[2], &ip[3]);
				if(ip[0] == 10) {
					/* Class A private address */
					private_address = TRUE;
				} else if(ip[0] == 172 && (ip[1] >= 16 && ip[1] <= 31)) {
					/* Class B private address */
					private_address = TRUE;
				} else if(ip[0] == 192 && ip[1] == 168) {
					/* Class C private address */
					private_address = TRUE;
				}
			} else {
				/* TODO Similar check for IPv6... */
			}
		}
		if(private_address) {
			JANUS_LOG(LOG_WARN, "Janus is deployed on a private address (%s) but you didn't specify any STUN server!"
			                    " Expect trouble if this is supposed to work over the internet and not just in a LAN...\n", test_ip);
		}
	}
	/* Are we going to force BUNDLE and/or rtcp-mux? */
	gboolean force_bundle = FALSE, force_rtcpmux = FALSE;
	item = janus_config_get_item_drilldown(config, "media", "force-bundle");
	force_bundle = (item && item->value) ? janus_is_true(item->value) : FALSE;
	janus_ice_force_bundle(force_bundle);
	item = janus_config_get_item_drilldown(config, "media", "force-rtcp-mux");
	force_rtcpmux = (item && item->value) ? janus_is_true(item->value) : FALSE;
	janus_ice_force_rtcpmux(force_rtcpmux);
	/* NACK related stuff */
	item = janus_config_get_item_drilldown(config, "media", "max_nack_queue");
	if(item && item->value) {
		int mnq = atoi(item->value);
		if(mnq < 0) {
			JANUS_LOG(LOG_WARN, "Ignoring max_nack_queue value as it's not a positive integer\n");
		} else if(mnq > 0 && mnq < 200) {
			JANUS_LOG(LOG_WARN, "Ignoring max_nack_queue value as it's less than 200\n");
		} else {
			janus_set_max_nack_queue(mnq);
		}
	}
	/* no-media timer */
	item = janus_config_get_item_drilldown(config, "media", "no_media_timer");
	if(item && item->value) {
		int nmt = atoi(item->value);
		if(nmt < 0) {
			JANUS_LOG(LOG_WARN, "Ignoring no_media_timer value as it's not a positive integer\n");
		} else {
			janus_set_no_media_timer(nmt);
		}
	}

	/* Setup OpenSSL stuff */
	const char* server_pem;
	item = janus_config_get_item_drilldown(config, "certificates", "cert_pem");
	if(!item || !item->value) {
		server_pem = NULL;
	} else {
		server_pem = item->value;
	}

	const char* server_key;
	item = janus_config_get_item_drilldown(config, "certificates", "cert_key");
	if(!item || !item->value) {
		server_key = NULL;
	} else {
		server_key = item->value;
	}
	JANUS_LOG(LOG_VERB, "Using certificates:\n\t%s\n\t%s\n", server_pem, server_key);

	SSL_library_init();
	SSL_load_error_strings();
	OpenSSL_add_all_algorithms();
	/* ... and DTLS-SRTP in particular */
	if(janus_dtls_srtp_init(server_pem, server_key) < 0) {
		exit(1);
	}
	/* Check if there's any custom value for the starting MTU to use in the BIO filter */
	item = janus_config_get_item_drilldown(config, "media", "dtls_mtu");
	if(item && item->value)
		janus_dtls_bio_filter_set_mtu(atoi(item->value));

#ifdef HAVE_SCTP
	/* Initialize SCTP for DataChannels */
	if(janus_sctp_init() < 0) {
		exit(1);
	}
#else
	JANUS_LOG(LOG_WARN, "Data Channels support not compiled\n");
#endif

	/* Sessions */
	sessions = g_hash_table_new_full(g_int64_hash, g_int64_equal, (GDestroyNotify)g_free, NULL);
	janus_mutex_init(&sessions_mutex);
	/* Start the sessions timeout watchdog */
	sessions_watchdog_context = g_main_context_new();
	GMainLoop *watchdog_loop = g_main_loop_new(sessions_watchdog_context, FALSE);
	GError *error = NULL;
	GThread *watchdog = g_thread_try_new("timeout watchdog", &janus_sessions_watchdog, watchdog_loop, &error);
	if(error != NULL) {
		JANUS_LOG(LOG_FATAL, "Got error %d (%s) trying to start sessions timeout watchdog...\n", error->code, error->message ? error->message : "??");
		exit(1);
	}

	/* Load event handlers */
	const char *path = EVENTDIR;
	item = janus_config_get_item_drilldown(config, "general", "events_folder");
	if(item && item->value)
		path = (char *)item->value;
	JANUS_LOG(LOG_INFO, "Event handler plugins folder: %s\n", path);
	DIR *dir = opendir(path);
	if(!dir) {
		/* Not really fatal, we don't care and go on anyway: event handlers are not fundamental */
		JANUS_LOG(LOG_FATAL, "\tCouldn't access event handler plugins folder...\n");
	} else {
		/* Any event handlers to ignore? */
		gchar **disabled_eventhandlers = NULL;
		item = janus_config_get_item_drilldown(config, "events", "broadcast");
		/* Event handlers are disabled by default: they need to be enabled in the configuration */
		gboolean enable_events = FALSE;
		if(item && item->value)
			enable_events = janus_is_true(item->value);
		if(!enable_events) {
			JANUS_LOG(LOG_WARN, "Event handlers support disabled\n");
		} else {
			item = janus_config_get_item_drilldown(config, "events", "stats_period");
			if(item && item->value) {
				/* Check if we need to use a larger period for pushing statistics to event handlers */
				int period = atoi(item->value);
				if(period < 0) {
					JANUS_LOG(LOG_WARN, "Invalid event handlers statistics period, using default value (1 second)\n");
				} else if(period == 0) {
					janus_ice_set_event_stats_period(0);
					JANUS_LOG(LOG_WARN, "Disabling event handlers statistics period, no media statistics will be pushed to event handlers\n");
				} else {
					janus_ice_set_event_stats_period(period);
					JANUS_LOG(LOG_INFO, "Setting event handlers statistics period to %d seconds\n", period);
				}
			}
			item = janus_config_get_item_drilldown(config, "events", "disable");
			if(item && item->value)
				disabled_eventhandlers = g_strsplit(item->value, ",", -1);
			/* Open the shared objects */
			struct dirent *eventent = NULL;
			char eventpath[1024];
			while((eventent = readdir(dir))) {
				int len = strlen(eventent->d_name);
				if (len < 4) {
					continue;
				}
				if (strcasecmp(eventent->d_name+len-strlen(SHLIB_EXT), SHLIB_EXT)) {
					continue;
				}
				/* Check if this event handler has been disabled in the configuration file */
				if(disabled_eventhandlers != NULL) {
					gchar *index = disabled_eventhandlers[0];
					if(index != NULL) {
						int i=0;
						gboolean skip = FALSE;
						while(index != NULL) {
							while(isspace(*index))
								index++;
							if(strlen(index) && !strcmp(index, eventent->d_name)) {
								JANUS_LOG(LOG_WARN, "Event handler plugin '%s' has been disabled, skipping...\n", eventent->d_name);
								skip = TRUE;
								break;
							}
							i++;
							index = disabled_eventhandlers[i];
						}
						if(skip)
							continue;
					}
				}
				JANUS_LOG(LOG_INFO, "Loading event handler plugin '%s'...\n", eventent->d_name);
				memset(eventpath, 0, 1024);
				g_snprintf(eventpath, 1024, "%s/%s", path, eventent->d_name);
				void *event = dlopen(eventpath, RTLD_LAZY);
				if (!event) {
					JANUS_LOG(LOG_ERR, "\tCouldn't load event handler plugin '%s': %s\n", eventent->d_name, dlerror());
				} else {
					create_e *create = (create_e*) dlsym(event, "create");
					const char *dlsym_error = dlerror();
					if (dlsym_error) {
						JANUS_LOG(LOG_ERR, "\tCouldn't load symbol 'create': %s\n", dlsym_error);
						continue;
					}
					janus_eventhandler *janus_eventhandler = create();
					if(!janus_eventhandler) {
						JANUS_LOG(LOG_ERR, "\tCouldn't use function 'create'...\n");
						continue;
					}
					/* Are all the mandatory methods and callbacks implemented? */
					if(!janus_eventhandler->init || !janus_eventhandler->destroy ||
							!janus_eventhandler->get_api_compatibility ||
							!janus_eventhandler->get_version ||
							!janus_eventhandler->get_version_string ||
							!janus_eventhandler->get_description ||
							!janus_eventhandler->get_package ||
							!janus_eventhandler->get_name ||
							!janus_eventhandler->incoming_event) {
						JANUS_LOG(LOG_ERR, "\tMissing some mandatory methods/callbacks, skipping this event handler plugin...\n");
						continue;
					}
					if(janus_eventhandler->get_api_compatibility() < JANUS_EVENTHANDLER_API_VERSION) {
						JANUS_LOG(LOG_ERR, "The '%s' event handler plugin was compiled against an older version of the API (%d < %d), skipping it: update it to enable it again\n",
							janus_eventhandler->get_package(), janus_eventhandler->get_api_compatibility(), JANUS_EVENTHANDLER_API_VERSION);
						continue;
					}
					janus_eventhandler->init(configs_folder);
					JANUS_LOG(LOG_VERB, "\tVersion: %d (%s)\n", janus_eventhandler->get_version(), janus_eventhandler->get_version_string());
					JANUS_LOG(LOG_VERB, "\t   [%s] %s\n", janus_eventhandler->get_package(), janus_eventhandler->get_name());
					JANUS_LOG(LOG_VERB, "\t   %s\n", janus_eventhandler->get_description());
					JANUS_LOG(LOG_VERB, "\t   Plugin API version: %d\n", janus_eventhandler->get_api_compatibility());
					JANUS_LOG(LOG_VERB, "\t   Subscriptions:");
					if(janus_eventhandler->events_mask == 0) {
						JANUS_LOG(LOG_VERB, " none");
					} else {
						if(janus_flags_is_set(&janus_eventhandler->events_mask, JANUS_EVENT_TYPE_SESSION))
							JANUS_LOG(LOG_VERB, " sessions");
						if(janus_flags_is_set(&janus_eventhandler->events_mask, JANUS_EVENT_TYPE_HANDLE))
							JANUS_LOG(LOG_VERB, " handles");
						if(janus_flags_is_set(&janus_eventhandler->events_mask, JANUS_EVENT_TYPE_JSEP))
							JANUS_LOG(LOG_VERB, " jsep");
						if(janus_flags_is_set(&janus_eventhandler->events_mask, JANUS_EVENT_TYPE_WEBRTC))
							JANUS_LOG(LOG_VERB, " webrtc");
						if(janus_flags_is_set(&janus_eventhandler->events_mask, JANUS_EVENT_TYPE_MEDIA))
							JANUS_LOG(LOG_VERB, " media");
						if(janus_flags_is_set(&janus_eventhandler->events_mask, JANUS_EVENT_TYPE_PLUGIN))
							JANUS_LOG(LOG_VERB, " plugins");
						if(janus_flags_is_set(&janus_eventhandler->events_mask, JANUS_EVENT_TYPE_TRANSPORT))
							JANUS_LOG(LOG_VERB, " transports");
					}
					JANUS_LOG(LOG_VERB, "\n");
					if(eventhandlers == NULL)
						eventhandlers = g_hash_table_new(g_str_hash, g_str_equal);
					g_hash_table_insert(eventhandlers, (gpointer)janus_eventhandler->get_package(), janus_eventhandler);
					if(eventhandlers_so == NULL)
						eventhandlers_so = g_hash_table_new(g_str_hash, g_str_equal);
					g_hash_table_insert(eventhandlers_so, (gpointer)janus_eventhandler->get_package(), event);
				}
			}
		}
		closedir(dir);
		if(disabled_eventhandlers != NULL)
			g_strfreev(disabled_eventhandlers);
		disabled_eventhandlers = NULL;
		/* Initialize the event broadcaster */
		if(janus_events_init(enable_events, eventhandlers) < 0) {
			JANUS_LOG(LOG_FATAL, "Error initializing the Event handlers mechanism...\n");
			exit(1);
		}
	}

	/* Load plugins */
	path = PLUGINDIR;
	item = janus_config_get_item_drilldown(config, "general", "plugins_folder");
	if(item && item->value)
		path = (char *)item->value;
	JANUS_LOG(LOG_INFO, "Plugins folder: %s\n", path);
	dir = opendir(path);
	if(!dir) {
		JANUS_LOG(LOG_FATAL, "\tCouldn't access plugins folder...\n");
		exit(1);
	}
	/* Any plugin to ignore? */
	gchar **disabled_plugins = NULL;
	item = janus_config_get_item_drilldown(config, "plugins", "disable");
	if(item && item->value)
		disabled_plugins = g_strsplit(item->value, ",", -1);
	/* Open the shared objects */
	struct dirent *pluginent = NULL;
	char pluginpath[1024];
	while((pluginent = readdir(dir))) {
		int len = strlen(pluginent->d_name);
		if (len < 4) {
			continue;
		}
		if (strcasecmp(pluginent->d_name+len-strlen(SHLIB_EXT), SHLIB_EXT)) {
			continue;
		}
		/* Check if this plugins has been disabled in the configuration file */
		if(disabled_plugins != NULL) {
			gchar *index = disabled_plugins[0];
			if(index != NULL) {
				int i=0;
				gboolean skip = FALSE;
				while(index != NULL) {
					while(isspace(*index))
						index++;
					if(strlen(index) && !strcmp(index, pluginent->d_name)) {
						JANUS_LOG(LOG_WARN, "Plugin '%s' has been disabled, skipping...\n", pluginent->d_name);
						skip = TRUE;
						break;
					}
					i++;
					index = disabled_plugins[i];
				}
				if(skip)
					continue;
			}
		}
		JANUS_LOG(LOG_INFO, "Loading plugin '%s'...\n", pluginent->d_name);
		memset(pluginpath, 0, 1024);
		g_snprintf(pluginpath, 1024, "%s/%s", path, pluginent->d_name);
		void *plugin = dlopen(pluginpath, RTLD_LOCAL | RTLD_LAZY);
		if (!plugin) {
			JANUS_LOG(LOG_ERR, "\tCouldn't load plugin '%s': %s\n", pluginent->d_name, dlerror());
		} else {
			create_p *create = (create_p*) dlsym(plugin, "create");
			const char *dlsym_error = dlerror();
			if (dlsym_error) {
				JANUS_LOG(LOG_ERR, "\tCouldn't load symbol 'create': %s\n", dlsym_error);
				continue;
			}
			janus_plugin *janus_plugin = create();
			if(!janus_plugin) {
				JANUS_LOG(LOG_ERR, "\tCouldn't use function 'create'...\n");
				continue;
			}
			/* Are all the mandatory methods and callbacks implemented? */
			if(!janus_plugin->init || !janus_plugin->destroy ||
					!janus_plugin->get_api_compatibility ||
					!janus_plugin->get_version ||
					!janus_plugin->get_version_string ||
					!janus_plugin->get_description ||
					!janus_plugin->get_package ||
					!janus_plugin->get_name ||
					!janus_plugin->create_session ||
					!janus_plugin->query_session ||
					!janus_plugin->destroy_session ||
					!janus_plugin->handle_message ||
					!janus_plugin->setup_media ||
					!janus_plugin->hangup_media) {
				JANUS_LOG(LOG_ERR, "\tMissing some mandatory methods/callbacks, skipping this plugin...\n");
				continue;
			}
			if(janus_plugin->get_api_compatibility() < JANUS_PLUGIN_API_VERSION) {
				JANUS_LOG(LOG_ERR, "The '%s' plugin was compiled against an older version of the API (%d < %d), skipping it: update it to enable it again\n",
					janus_plugin->get_package(), janus_plugin->get_api_compatibility(), JANUS_PLUGIN_API_VERSION);
				continue;
			}
			if(janus_plugin->init(&janus_handler_plugin, configs_folder) < 0) {
				JANUS_LOG(LOG_WARN, "The '%s' plugin could not be initialized\n", janus_plugin->get_package());
				dlclose(plugin);
				continue;
			}
			JANUS_LOG(LOG_VERB, "\tVersion: %d (%s)\n", janus_plugin->get_version(), janus_plugin->get_version_string());
			JANUS_LOG(LOG_VERB, "\t   [%s] %s\n", janus_plugin->get_package(), janus_plugin->get_name());
			JANUS_LOG(LOG_VERB, "\t   %s\n", janus_plugin->get_description());
			JANUS_LOG(LOG_VERB, "\t   Plugin API version: %d\n", janus_plugin->get_api_compatibility());
			if(!janus_plugin->incoming_rtp && !janus_plugin->incoming_rtcp && !janus_plugin->incoming_data) {
				JANUS_LOG(LOG_WARN, "The '%s' plugin doesn't implement any callback for RTP/RTCP/data... is this on purpose?\n",
					janus_plugin->get_package());
			}
			if(!janus_plugin->incoming_rtp && !janus_plugin->incoming_rtcp && janus_plugin->incoming_data) {
				JANUS_LOG(LOG_WARN, "The '%s' plugin will only handle data channels (no RTP/RTCP)... is this on purpose?\n",
					janus_plugin->get_package());
			}
			if(plugins == NULL)
				plugins = g_hash_table_new(g_str_hash, g_str_equal);
			g_hash_table_insert(plugins, (gpointer)janus_plugin->get_package(), janus_plugin);
			if(plugins_so == NULL)
				plugins_so = g_hash_table_new(g_str_hash, g_str_equal);
			g_hash_table_insert(plugins_so, (gpointer)janus_plugin->get_package(), plugin);
		}
	}
	closedir(dir);
	if(disabled_plugins != NULL)
		g_strfreev(disabled_plugins);
	disabled_plugins = NULL;

	/* Create a thread pool to handle incoming requests, no matter what the transport */
	error = NULL;
	tasks = g_thread_pool_new(janus_transport_task, NULL, -1, FALSE, &error);
	if(error != NULL) {
		/* Something went wrong... */
		JANUS_LOG(LOG_FATAL, "Got error %d (%s) trying to launch the request pool task thread...\n", error->code, error->message ? error->message : "??");
		exit(1);
	}
	/* Wait 120 seconds before stopping idle threads to avoid the creation of too many threads for AddressSanitizer. */
	g_thread_pool_set_max_idle_time(120 * 1000);

	/* Load transports */
	gboolean janus_api_enabled = FALSE, admin_api_enabled = FALSE;
	path = TRANSPORTDIR;
	item = janus_config_get_item_drilldown(config, "general", "transports_folder");
	if(item && item->value)
		path = (char *)item->value;
	JANUS_LOG(LOG_INFO, "Transport plugins folder: %s\n", path);
	dir = opendir(path);
	if(!dir) {
		JANUS_LOG(LOG_FATAL, "\tCouldn't access transport plugins folder...\n");
		exit(1);
	}
	/* Any transport to ignore? */
	gchar **disabled_transports = NULL;
	item = janus_config_get_item_drilldown(config, "transports", "disable");
	if(item && item->value)
		disabled_transports = g_strsplit(item->value, ",", -1);
	/* Open the shared objects */
	struct dirent *transportent = NULL;
	char transportpath[1024];
	while((transportent = readdir(dir))) {
		int len = strlen(transportent->d_name);
		if (len < 4) {
			continue;
		}
		if (strcasecmp(transportent->d_name+len-strlen(SHLIB_EXT), SHLIB_EXT)) {
			continue;
		}
		/* Check if this transports has been disabled in the configuration file */
		if(disabled_transports != NULL) {
			gchar *index = disabled_transports[0];
			if(index != NULL) {
				int i=0;
				gboolean skip = FALSE;
				while(index != NULL) {
					while(isspace(*index))
						index++;
					if(strlen(index) && !strcmp(index, transportent->d_name)) {
						JANUS_LOG(LOG_WARN, "Transport plugin '%s' has been disabled, skipping...\n", transportent->d_name);
						skip = TRUE;
						break;
					}
					i++;
					index = disabled_transports[i];
				}
				if(skip)
					continue;
			}
		}
		JANUS_LOG(LOG_INFO, "Loading transport plugin '%s'...\n", transportent->d_name);
		memset(transportpath, 0, 1024);
		g_snprintf(transportpath, 1024, "%s/%s", path, transportent->d_name);
		void *transport = dlopen(transportpath, RTLD_LOCAL | RTLD_LAZY);
		if (!transport) {
			JANUS_LOG(LOG_ERR, "\tCouldn't load transport plugin '%s': %s\n", transportent->d_name, dlerror());
		} else {
			create_t *create = (create_t*) dlsym(transport, "create");
			const char *dlsym_error = dlerror();
			if (dlsym_error) {
				JANUS_LOG(LOG_ERR, "\tCouldn't load symbol 'create': %s\n", dlsym_error);
				continue;
			}
			janus_transport *janus_transport = create();
			if(!janus_transport) {
				JANUS_LOG(LOG_ERR, "\tCouldn't use function 'create'...\n");
				continue;
			}
			/* Are all the mandatory methods and callbacks implemented? */
			if(!janus_transport->init || !janus_transport->destroy ||
					!janus_transport->get_api_compatibility ||
					!janus_transport->get_version ||
					!janus_transport->get_version_string ||
					!janus_transport->get_description ||
					!janus_transport->get_package ||
					!janus_transport->get_name ||
					!janus_transport->send_message ||
					!janus_transport->is_janus_api_enabled ||
					!janus_transport->is_admin_api_enabled ||
					!janus_transport->session_created ||
					!janus_transport->session_over) {
				JANUS_LOG(LOG_ERR, "\tMissing some mandatory methods/callbacks, skipping this transport plugin...\n");
				continue;
			}
			if(janus_transport->get_api_compatibility() < JANUS_TRANSPORT_API_VERSION) {
				JANUS_LOG(LOG_ERR, "The '%s' transport plugin was compiled against an older version of the API (%d < %d), skipping it: update it to enable it again\n",
					janus_transport->get_package(), janus_transport->get_api_compatibility(), JANUS_TRANSPORT_API_VERSION);
				continue;
			}
			if(janus_transport->init(&janus_handler_transport, configs_folder) < 0) {
				JANUS_LOG(LOG_WARN, "The '%s' plugin could not be initialized\n", janus_transport->get_package());
				dlclose(transport);
				continue;
			}
			JANUS_LOG(LOG_VERB, "\tVersion: %d (%s)\n", janus_transport->get_version(), janus_transport->get_version_string());
			JANUS_LOG(LOG_VERB, "\t   [%s] %s\n", janus_transport->get_package(), janus_transport->get_name());
			JANUS_LOG(LOG_VERB, "\t   %s\n", janus_transport->get_description());
			JANUS_LOG(LOG_VERB, "\t   Plugin API version: %d\n", janus_transport->get_api_compatibility());
			JANUS_LOG(LOG_VERB, "\t   Janus API: %s\n", janus_transport->is_janus_api_enabled() ? "enabled" : "disabled");
			JANUS_LOG(LOG_VERB, "\t   Admin API: %s\n", janus_transport->is_admin_api_enabled() ? "enabled" : "disabled");
			janus_api_enabled = janus_api_enabled || janus_transport->is_janus_api_enabled();
			admin_api_enabled = admin_api_enabled || janus_transport->is_admin_api_enabled();
			if(transports == NULL)
				transports = g_hash_table_new(g_str_hash, g_str_equal);
			g_hash_table_insert(transports, (gpointer)janus_transport->get_package(), janus_transport);
			if(transports_so == NULL)
				transports_so = g_hash_table_new(g_str_hash, g_str_equal);
			g_hash_table_insert(transports_so, (gpointer)janus_transport->get_package(), transport);
		}
	}
	closedir(dir);
	if(disabled_transports != NULL)
		g_strfreev(disabled_transports);
	disabled_transports = NULL;
	/* Make sure at least a Janus API transport is available */
	if(!janus_api_enabled) {
		JANUS_LOG(LOG_FATAL, "No Janus API transport is available... enable at least one and restart Janus\n");
		exit(1);	/* FIXME Should we really give up? */
	}
	/* Make sure at least an admin API transport is available, if the auth mechanism is enabled */
	if(!admin_api_enabled && janus_auth_is_enabled()) {
		JANUS_LOG(LOG_FATAL, "No Admin/monitor transport is available, but the token based authentication mechanism is enabled... this will cause all requests to fail, giving up! If you want to use tokens, enable the Admin/monitor API and restart Janus\n");
		exit(1);	/* FIXME Should we really give up? */
	}

	/* Ok, Janus has started! Let the parent now about this if we're daemonizing */
	if(daemonize) {
		int code = 0;
		ssize_t res = 0;
		do {
			res = write(pipefd[1], &code, sizeof(int));
		} while(res == -1 && errno == EINTR);
	}

	/* If the Event Handlers mechanism is enabled, notify handlers that Janus just started */
	if(janus_events_is_enabled()) {
		json_t *info = json_object();
		json_object_set_new(info, "status", json_string("started"));
		janus_events_notify_handlers(JANUS_EVENT_TYPE_CORE, 0, info);
	}

	while(!g_atomic_int_get(&stop)) {
		/* Loop until we have to stop */
		usleep(250000); /* A signal will cancel usleep() but not g_usleep() */
	}

	/* If the Event Handlers mechanism is enabled, notify handlers that Janus is hanging up */
	if(janus_events_is_enabled()) {
		json_t *info = json_object();
		json_object_set_new(info, "status", json_string("shutdown"));
		json_object_set_new(info, "signum", json_integer(stop_signal));
		janus_events_notify_handlers(JANUS_EVENT_TYPE_CORE, 0, info);
	}

	/* Done */
	JANUS_LOG(LOG_INFO, "Ending sessions timeout watchdog...\n");
	g_main_loop_quit(watchdog_loop);
	g_thread_join(watchdog);
	watchdog = NULL;
	g_main_loop_unref(watchdog_loop);
	g_main_context_unref(sessions_watchdog_context);

	if(config)
		janus_config_destroy(config);

	JANUS_LOG(LOG_INFO, "Closing transport plugins:\n");
	if(transports != NULL) {
		g_hash_table_foreach(transports, janus_transport_close, NULL);
		g_hash_table_destroy(transports);
	}
	if(transports_so != NULL) {
		g_hash_table_foreach(transports_so, janus_transportso_close, NULL);
		g_hash_table_destroy(transports_so);
	}
	g_thread_pool_free(tasks, FALSE, FALSE);

	JANUS_LOG(LOG_INFO, "Destroying sessions...\n");
	g_clear_pointer(&sessions, g_hash_table_destroy);
	janus_ice_deinit();
	JANUS_LOG(LOG_INFO, "Freeing crypto resources...\n");
	janus_dtls_srtp_cleanup();
	EVP_cleanup();
	ERR_free_strings();
#ifdef HAVE_SCTP
	JANUS_LOG(LOG_INFO, "De-initializing SCTP...\n");
	janus_sctp_deinit();
#endif
	janus_auth_deinit();

	JANUS_LOG(LOG_INFO, "Closing plugins:\n");
	if(plugins != NULL) {
		g_hash_table_foreach(plugins, janus_plugin_close, NULL);
		g_hash_table_destroy(plugins);
	}
	if(plugins_so != NULL) {
		g_hash_table_foreach(plugins_so, janus_pluginso_close, NULL);
		g_hash_table_destroy(plugins_so);
	}

	JANUS_LOG(LOG_INFO, "Closing event handlers:\n");
	janus_events_deinit();
	if(eventhandlers != NULL) {
		g_hash_table_foreach(eventhandlers, janus_eventhandler_close, NULL);
		g_hash_table_destroy(eventhandlers);
	}
	if(eventhandlers_so != NULL) {
		g_hash_table_foreach(eventhandlers_so, janus_eventhandlerso_close, NULL);
		g_hash_table_destroy(eventhandlers_so);
	}

	janus_recorder_deinit();
	g_free(local_ip);

#ifdef REFCOUNT_DEBUG
	/* Any reference counters that are still up while we're leaving? (debug-mode only) */
	janus_mutex_lock(&counters_mutex);
	JANUS_PRINT("Debugging reference counters: %d still allocated\n", g_hash_table_size(counters));
	GHashTableIter iter;
	gpointer value;
	g_hash_table_iter_init(&iter, counters);
	while(g_hash_table_iter_next(&iter, NULL, &value)) {
		JANUS_PRINT("  -- %p\n", value);
	}
	janus_mutex_unlock(&counters_mutex);
#endif

	JANUS_PRINT("Bye!\n");

	exit(0);
}<|MERGE_RESOLUTION|>--- conflicted
+++ resolved
@@ -1080,15 +1080,12 @@
 		handle_id = handle->handle_id;
 		handle->force_bundle = force_bundle;
 		handle->force_rtcp_mux = force_rtcp_mux;
-<<<<<<< HEAD
 		/* We increase the counter as this request is using the handle */
 		janus_refcount_increase(&handle->ref);
-=======
 		if(perc) {
 			/* We'll need to assume PERC for all PeerConnections, and notify plugins accordingly */
 			janus_flags_set(&handle->webrtc_flags, JANUS_ICE_HANDLE_WEBRTC_PERC_LITE);
 		}
->>>>>>> 1402aa86
 		/* Attach to the plugin */
 		int error = 0;
 		if((error = janus_ice_handle_attach_plugin(session, handle, plugin_t)) != 0) {
